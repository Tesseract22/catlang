const std = @import("std");
const Ast = @import("ast.zig");
const LangType = @import("type.zig");
const Expr = Ast.Expr;
<<<<<<< HEAD
const TypeExpr = Ast.TypeExpr;
=======
>>>>>>> fcf8718c
const Stat = Ast.Stat;
const Op = Ast.Op;
const log = @import("log.zig");
const CompileError = Ast.EvalError;

<<<<<<< HEAD
const InternPool = @import("intern_pool.zig");
const Symbol = InternPool.Symbol;
const Lexer = @import("lexer.zig");

const lookup = Lexer.lookup;
const intern = Lexer.intern;

// We are currently only working on 64 bits machine
const PTR_SIZE = 8;
const TypePool = @import("type.zig");
const Type = TypePool.Type;
const TypeFull = TypePool.TypeFull;

const TypeCheck = @import("typecheck.zig");
=======
const Type = LangType.Type;
const TypeExpr = LangType.TypeExpr;
const TypeEnv = LangType.TypeEnv;

>>>>>>> fcf8718c
const Register = enum {
    rax,
    rbx,
    rcx,
    rdx,
    rbp,
    rsp,
    rsi,
    rdi,
    r8,
    r9,
    r10,
    r11,
    r12,
    r13,
    r14,
    r15,
    xmm0,
    xmm1,
    xmm2,
    xmm3,
    xmm4,
    xmm5,
    xmm6,
    xmm7,
    pub const Lower8 = enum {
        al,
        bl,
        cl,
        dl,
        sil,
        dil,
        bpl,
        spl,
        r8b,
        r9b,
        r10b,
        r11b,
        r12b,
        r13b,
        r14b,
        r15b,
        pub fn format(value: Lower8, comptime _: []const u8, _: std.fmt.FormatOptions, writer: anytype) !void {
            _ = try writer.writeAll(@tagName(value));
        }
    };

    pub fn isFloat(self: Register) bool {
        return switch (@intFromEnum(self)) {
            @intFromEnum(Register.xmm0)...@intFromEnum(Register.xmm7) => true,
            else => false,
        };
    }
    pub fn lower8(self: Register) Lower8 {
        return @enumFromInt(@intFromEnum(self));
    }
    pub fn adapatSize(self: Register, word: Word) []const u8 {
        return switch (word) {
            .byte => @tagName(self.lower8()),
            .qword => @tagName(self),
            else => unreachable,
        };
    }
    pub fn calleeSavePos(self: Register) u8 {
        return switch (self) {
            .rbx => 0,
            .r12 => 1,
            .r13 => 2,
            .r14 => 3,
            .r15 => 4,
            else => unreachable,
        };
    }

    pub const DivendReg = Register.rax;
    pub const DivQuotient = Register.rax;
    pub const DivRemainder = Register.rdx;

    pub fn format(value: Register, comptime _: []const u8, _: std.fmt.FormatOptions, writer: anytype) !void {
        _ = try writer.writeAll(@tagName(value));
    }
};
pub fn saveDirty(reg: Register, file: std.fs.File.Writer) void {
    file.print("\tmov [rbp + {}], {}\n", .{ -@as(isize, @intCast((reg.calleeSavePos() + 1) * 8)), reg }) catch unreachable;
}
pub fn restoreDirty(reg: Register, file: std.fs.File.Writer) void {
    file.print("\tmov {}, [rbp + {}]\n", .{ reg, -@as(isize, @intCast((reg.calleeSavePos() + 1) * 8)) }) catch unreachable;
}
const RegisterManager = struct {
    unused: Regs,
    dirty: Regs,
    insts: [count]usize,
    const count = @typeInfo(Register).@"enum".fields.len;
    pub const Regs = std.bit_set.ArrayBitSet(u8, count);
    pub const GpRegs = [_]Register{
        .rax, .rcx, .rdx, .rbx, .rsi, .rdi, .r8, .r9, .r10, .r11, .r12, .r13, .r14, .r15,
    };
    pub const CallerSaveRegs = [_]Register{ .rax, .rcx, .rdx, .rsi, .rdi, .r8, .r9, .r10, .r11 };
    pub const CalleeSaveRegs = [_]Register{ .rbx, .r12, .r13, .r14, .r15 };
    pub const FlaotRegs = [_]Register{
        .xmm0, .xmm1, .xmm2, .xmm3, .xmm4, .xmm5, .xmm6, .xmm7,
    };
    pub const GpMask = cherryPick(&GpRegs);
    pub const CallerSaveMask = cherryPick(&CallerSaveRegs);
    pub const CalleeSaveMask = cherryPick(&CalleeSaveRegs);
    pub const FloatMask = cherryPick(&FlaotRegs);

    pub fn debug(self: RegisterManager) void {
        var it = self.unused.iterator(.{ .kind = .unset });
        while (it.next()) |i| {
            log.debug("{} inused", .{@as(Register, @enumFromInt(i))});
        }
    }
    pub fn init() RegisterManager {
        var dirty = CalleeSaveMask;
        dirty.toggleAll();
        return RegisterManager{ .unused = Regs.initFull(), .insts = undefined, .dirty = dirty };
    }
    pub fn cherryPick(regs: []const Register) Regs {
        var mask = Regs.initEmpty();
        for (regs) |r| {
            mask.set(@intFromEnum(r));
        }
        return mask;
    }
    pub fn markUnusedAll(self: *RegisterManager) void {
        self.unused = Regs.initFull();
    }
    pub fn markCleanAll(self: *RegisterManager) void {
        var dirty = CalleeSaveMask;
        dirty.toggleAll();
        self.dirty = dirty;
    }
    pub fn getInst(self: *RegisterManager, reg: Register) usize {
        return self.insts[@intFromEnum(reg)];
    }
    pub fn getUnused(self: *RegisterManager, inst: ?usize, cherry: Regs, file: std.fs.File.Writer) ?Register {
        return self.getUnusedExclude(inst, &.{}, cherry, file);
    }
    pub fn getUnusedExclude(self: *RegisterManager, inst: ?usize, exclude: []const Register, cherry: Regs, file: std.fs.File.Writer) ?Register {
        var exclude_mask = Regs.initFull();
        for (exclude) |reg| {
            exclude_mask.unset(@intFromEnum(reg));
        }
        const res_mask = self.unused.intersectWith(exclude_mask).intersectWith(cherry);
        const reg: Register = @enumFromInt(res_mask.findFirstSet() orelse return null);
        self.markUsed(reg, inst);
        self.protectDirty(reg, file);
        return reg;
    }
    pub fn protectDirty(self: *RegisterManager, reg: Register, file: std.fs.File.Writer) void {
        if (!self.isDirty(reg)) {
            self.markDirty(reg);
            saveDirty(reg, file);
        }
    }
    pub fn isDirty(self: RegisterManager, reg: Register) bool {
        return self.dirty.isSet(@intFromEnum(reg));
    }
    pub fn markDirty(self: *RegisterManager, reg: Register) void {
        self.dirty.set(@intFromEnum(reg));
    }
    pub fn markUsed(self: *RegisterManager, reg: Register, inst: ?usize) void {
        if (inst) |i| {
            self.insts[@intFromEnum(reg)] = i;
            self.unused.unset(@intFromEnum(reg));
        }
    }
    pub fn markUnused(self: *RegisterManager, reg: Register) void {
        self.unused.set(@intFromEnum(reg));
    }
    pub fn isUsed(self: *RegisterManager, reg: Register) bool {
        return !self.unused.isSet(@intFromEnum(reg));
    }
    pub fn getFloatArgLoc(self: *RegisterManager, t_pos: u8) Register {
        _ = self;
        if (t_pos > 8) @panic("Too much float argument");
        return @enumFromInt(@intFromEnum(Register.xmm0) + t_pos);
    }
    pub fn getArgLoc(self: *RegisterManager, t_pos: u8, t: Type) Register {
        const t_full = TypePool.lookup(t);
        const reg: Register = switch (t_full) {
            .float => self.getFloatArgLoc(t_pos),
            .int, .bool, .ptr, .char, .array, .tuple, .named => switch (t_pos) {
                0 => .rdi,
                1 => .rsi,
                2 => .rdx,
                3 => .rcx,
                4 => .r8,
                5 => .r9,
                else => @panic("Too much int argument"),
            },
<<<<<<< HEAD
            .array, .tuple => @panic("TODO"),
            .void => unreachable,
=======
            .void, .iden => unreachable,
>>>>>>> fcf8718c
        };
        if (self.isUsed(reg)) {
            log.err("{} already in used", .{reg});
            @panic("TODO: register already inused, save it somewhere");
        }
        return reg;
    }
};
pub const AddrReg = struct {
    reg: Register,
    off: isize,
};
const Word = enum(u8) {
    byte = 1,
    word = 2,
    dword = 4,
    qword = 8,
    pub fn fromSize(size: usize) ?Word {
        return switch (size) {
            1 => .byte,
            2 => .word,
            3...4 => .dword,
            5...8 => .qword,
            else => null,
        };
    }
};
pub const ResInst = union(enum) {
    none,
    ptr: usize,
    loc: usize,
};
pub fn tupleOffset(tuple: []TypeExpr, off: usize) usize {
    var size: usize = 0;
    for (tuple, 0..) |sub_t, i| {
        const sub_size = typeSize(sub_t);
        const sub_align = alignOf(sub_t);
        size = (size + sub_align - 1) / sub_align * sub_align;
        if (i == off) break;
        size += sub_size;
    }
    return size;
}
pub fn structOffset(tuple: []LangType.VarBind, off: usize) usize {
    var size: usize = 0;
    for (tuple, 0..) |vb, i| {
        const sub_t = vb.type;
        const sub_size = typeSize(sub_t);
        const sub_align = alignOf(sub_t);
        size = (size + sub_align - 1) / sub_align * sub_align;
        if (i == off) break;
        size += sub_size;
    }
    return size;
}
const ResultLocation = union(enum) {
<<<<<<< HEAD
    reg: Register, // Stored directly in a register
    addr_reg: AddrReg, // Stored in the address stored in a register
    stack_top: StackTop, // Some offset from the stack top, usually for variable
    stack_base: isize, // Some offset from the stack base, usually for function parameter
    int_lit: isize, // The value of the integer stored as-is
    string_data: usize, // A reference to a static string.
    float_data: usize, // A referece to a static float
    local_lable: usize, // A reference to a lable
    array: []usize, // Indexes into other ResultLocations
=======
    reg: Register,
    addr_reg: AddrReg,
    stack_top: StackTop,
    stack_base: isize,
    int_lit: isize,
    string_data: usize,
    float_data: usize,
    local_lable: usize,
    array: []usize,
    uninit,
>>>>>>> fcf8718c

    pub const StackTop = struct {
        off: isize,
        size: usize,
    };
    pub fn offsetBy(self: ResultLocation, off: usize, t: TypeExpr) ResultLocation {
        const total_off: isize = 
        switch (t.first()) {
            .tuple => |tuple| @intCast(tupleOffset(tuple, off)),
            .named => |tuple| @intCast(structOffset(tuple, off)),
            .array => |_| blk: {
                const sub_t = t.deref();
                break :blk @intCast(typeSize(sub_t) * off);
            },
            else => unreachable,
        };
        return switch (self) {
            .addr_reg => |addr_reg| .{.addr_reg = AddrReg {.off = total_off + addr_reg.off, .reg = addr_reg.reg}},
            .stack_top => |stack_top| .{.stack_top = .{.off = total_off + stack_top.off, .size = stack_top.size}},
            .stack_base => |stack_base| .{.stack_base = stack_base + total_off},
            else => unreachable
        };
    }

    pub fn moveAddrToReg(self: ResultLocation, reg: Register, writer: std.fs.File.Writer) void {
        writer.print("\tlea {}, ", .{reg}) catch unreachable;
        self.print(writer, .qword) catch unreachable;
        writer.writeByte('\n') catch unreachable;
    }
    pub fn moveToReg(self: ResultLocation, reg: Register, writer: std.fs.File.Writer, size: usize) void {
        if (self == .uninit) return;
        var mov: []const u8 = "mov";
        switch (self) {
            .reg => |self_reg| {
                if (self_reg == reg) return;
                if (self_reg.isFloat()) mov = "movsd";
                if (size != 8) mov = "movzx";
            },
            inline .stack_base, .stack_top, .addr_reg => |_| {if (size != 8) mov = "movzx";},
            .array => @panic("TODO"),
            else => {},
        }
        // TODO
        if (reg.isFloat()) mov = "movsd";
        writer.print("\t{s} {}, ", .{ mov, reg }) catch unreachable;
        self.print(writer, Word.fromSize(size).?) catch unreachable;
        writer.writeByte('\n') catch unreachable;
    }
    // the offset is NOT multiple by platform size
    pub fn moveToStackBase(self: ResultLocation, off: isize, size: usize, writer: std.fs.File.Writer, reg_man: *RegisterManager, results: []ResultLocation) void {
        return self.moveToAddrReg(AddrReg {.reg = .rbp, .off = off}, size, writer, reg_man, results);

    }

    pub fn moveToAddrReg(self: ResultLocation, reg: AddrReg, size: usize, writer: std.fs.File.Writer, reg_man: *RegisterManager, results: []ResultLocation) void {
        if (self == .uninit) return;
        if (Word.fromSize(size)) |word| {
            return self.moveToAddrRegWord(reg, word, writer, reg_man, results);
        }
        var self_clone = self;
        switch (self_clone) {
            .array => |array| {
                const sub_size = @divExact(size, array.len);
                for (array, 0..array.len) |el_inst, i| {
                    const loc = consumeResult(results, el_inst, reg_man, writer);
                    loc.moveToAddrReg(AddrReg {.reg = reg.reg, .off = reg.off + @as(isize, @intCast(sub_size * i))}, sub_size, writer, reg_man, results);
                }
                return;
            },
            inline 
            .addr_reg,
            .stack_top,
            .stack_base => |_| {
                const off = switch (self_clone) {
                    .addr_reg => |*addr_reg| &addr_reg.off,
                    .stack_top => |*stack_top| &stack_top.off,
                    .stack_base => |*off| off,
                    else => unreachable

                };
                const reg_size = 8;
                var size_left = size;
                while (size_left > reg_size): (size_left -= reg_size) {
                    self_clone.moveToAddrRegWord(AddrReg {.reg = reg.reg, .off = reg.off + @as(isize, @intCast(size - size_left))}, .qword, writer, reg_man, results);
                    off.* += reg_size;
                }
                self_clone.moveToAddrRegWord(AddrReg {.reg = reg.reg, .off = reg.off + @as(isize, @intCast(size - size_left))}, Word.fromSize(size_left).?, writer, reg_man, results);
            },
            else => unreachable
        }
    }
    pub fn moveToAddrRegWord(self: ResultLocation, reg: AddrReg, word: Word, writer: std.fs.File.Writer, reg_man: *RegisterManager, _: []ResultLocation) void {
        const mov = if (self == ResultLocation.reg and self.reg.isFloat()) "movsd" else "mov";
        const temp_loc = switch (self) {
            inline .stack_base, .float_data, .stack_top, .addr_reg  => |_| blk: {
                const temp_reg = reg_man.getUnused(null, RegisterManager.GpMask, writer) orelse @panic("TODO");
                self.moveToReg(temp_reg, writer, @intFromEnum(word));
                break :blk ResultLocation{ .reg = temp_reg };
            },
            .array => unreachable,
            else => self,
        };
        writer.print("\t{s} {s} PTR [{} + {}], ", .{ mov, @tagName(word), reg.reg, reg.off}) catch unreachable;
        temp_loc.print(writer, word) catch unreachable;
        writer.writeByte('\n') catch unreachable;
    }

    pub fn print(self: ResultLocation, writer: std.fs.File.Writer, word: Word) !void {

        switch (self) {
            .reg => |reg| try writer.print("{s}", .{reg.adapatSize(word)}),
            .addr_reg => |reg| try writer.print("{s} PTR [{} + {}]", .{@tagName(word), reg.reg, reg.off}),
            .stack_base => |off| try writer.print("{s} PTR [rbp + {}]", .{@tagName(word), off}),
            .stack_top => |stack_top| try writer.print("{s} PTR [rsp + {}]", .{@tagName(word), stack_top.off}),
            .int_lit => |i| try writer.print("{}", .{i}),
            .string_data => |s| try writer.print("OFFSET FLAT:.s{}", .{s}),
            .float_data => |f| try writer.print(".f{}[rip]", .{f}),
            inline .local_lable,  .array => |_| @panic("TODO"),
            .uninit => unreachable,
        }
    }
};
const Inst = union(enum) {
    // add,
    function: Fn,
    block_start: usize, // lazily populated
    block_end: usize,
    ret: Ret, // index
    call: Call,
<<<<<<< HEAD
    ret_decl: Type,
    arg_decl: Type,
    lit: Ast.Lit,
    var_access: usize, // the instruction where it is defined
    var_decl: Type,
=======
    ret_decl: TypeExpr,
    arg_decl: Var,
    lit: Ast.Lit,
    var_access: usize, // the instruction where it is defined
    var_decl: Var,
>>>>>>> fcf8718c
    var_assign: Assign,

    type_size: Type,
    array_len: Type,

    addr_of,
    deref,

    field: Field,
    

    array_init: ArrayInit,
    array_init_loc: ArrayInitEl,
    array_init_assign: ArrayInitEl,
    array_init_end: usize,
    uninit,

    if_start: IfStart, // index of condition epxrssion
    else_start: usize, // refer to if start
    if_end: usize,

    while_start,
    while_jmp: usize, // refer to while start,

    add: BinOp,
    sub: BinOp,
    mul: BinOp,
    div: BinOp,
    mod: BinOp,

    addf: BinOp,
    subf: BinOp,
    mulf: BinOp,
    divf: BinOp,
    eq: BinOp,
    lt: BinOp,
    gt: BinOp,
    i2f,
    f2i,

    pub const Field = struct {
        t: TypeExpr,
        off: usize,
    };
    pub const Var = struct {
        t: TypeExpr,
        auto_deref: bool,
    };
    pub const ArrayInitEl = struct {
        off: usize,
        array_init: usize, // refers to inst
    };

    pub const ArrayInit = struct {
        t: TypeExpr,
        res_inst: ResInst,
    };

    pub const Array = struct {
        el: []usize,
        sub_t: Type,
    };
    pub const Assign = struct {
        lhs: usize,
        rhs: usize,
        t: Type,
    };

    pub const IfStart = struct {
        expr: usize,
        first_if: usize,
    };

    pub const Call = struct {
        name: Symbol,
        t: Type,
        args: []ScopeItem, // the inst of the applied argument
    };
    pub const Ret = struct {
        ret_decl: usize,
        t: Type,
    };
    pub const BinOp = struct {
        lhs: usize,
        rhs: usize,
    };
    pub const ArgExpr = struct {
        t: Type,
        pos: u8,
        t_pos: u8,
        expr_inst: usize,
    };

    pub const Fn = struct {
        name: Symbol,
        scope: Scope,
        frame_size: usize,
    };
    pub fn format(value: Inst, comptime _: []const u8, _: std.fmt.FormatOptions, writer: anytype) !void {
        _ = try writer.print("{s} ", .{@tagName(value)});
        switch (value) {
            .function => |f| try writer.print("{s}", .{lookup(f.name)}),
            .add => |bin_op| try writer.print("{} + {}", .{ bin_op.lhs, bin_op.rhs }),
            .sub => |bin_op| try writer.print("{} - {}", .{ bin_op.lhs, bin_op.rhs }),
            .mul => |bin_op| try writer.print("{} * {}", .{ bin_op.lhs, bin_op.rhs }),
            .div => |bin_op| try writer.print("{} / {}", .{ bin_op.lhs, bin_op.rhs }),
            .mod => |bin_op| try writer.print("{} % {}", .{ bin_op.lhs, bin_op.rhs }),
            .addf => |bin_op| try writer.print("{} +. {}", .{ bin_op.lhs, bin_op.rhs }),
            .subf => |bin_op| try writer.print("{} -. {}", .{ bin_op.lhs, bin_op.rhs }),
            .mulf => |bin_op| try writer.print("{} *. {}", .{ bin_op.lhs, bin_op.rhs }),
            .divf => |bin_op| try writer.print("{} /. {}", .{ bin_op.lhs, bin_op.rhs }),
            .eq => |bin_op| try writer.print("{} == {}", .{ bin_op.lhs, bin_op.rhs }),
            .lt => |bin_op| try writer.print("{} < {}", .{ bin_op.lhs, bin_op.rhs }),
            .gt => |bin_op| try writer.print("{} > {}", .{ bin_op.lhs, bin_op.rhs }),
            .call => |s| try writer.print("{s}: {}", .{ lookup(s.name), s.t }),
            .if_start => |if_start| try writer.print("first_if: {}, expr: {}", .{ if_start.first_if, if_start.expr }),
            .else_start => |start| try writer.print("{}", .{start}),
            .if_end => |start| try writer.print("{}", .{start}),
            .block_start => try writer.print("{{", .{}),
            .block_end => |start| try writer.print("}} {}", .{start}),

            inline .i2f, .f2i, .var_decl, .ret, .arg_decl, .var_access, .ret_decl, .lit, .var_assign, .while_start, .while_jmp, .type_size, .array_len,.array_init, .array_init_assign, .array_init_loc , .array_init_end, .field => |x| try writer.print("{}", .{x}),
            .addr_of, .deref, .uninit => {},
        }
    }
};
const ScopeItem = struct {
    t: Type,
    i: usize,
};
const Scope = std.AutoArrayHashMap(Symbol, ScopeItem);
const ScopeStack = struct {
    stack: std.ArrayList(Scope),
    pub fn init(alloc: std.mem.Allocator) ScopeStack {
        return ScopeStack{ .stack = std.ArrayList(Scope).init(alloc) };
    }
    pub fn get(self: ScopeStack, name: Symbol) ?ScopeItem {
        return for (self.stack.items) |scope| {
            if (scope.get(name)) |v| break v;
        } else null;
    }
    pub fn putTop(self: *ScopeStack, name: Symbol, item: ScopeItem) bool {
        for (self.stack.items) |scope| {
            if (scope.contains(name)) return false;
        }
        self.stack.items[self.stack.items.len - 1].putNoClobber(name, item) catch unreachable;
        return true;
    }
    pub fn push(self: *ScopeStack) void {
        self.stack.append(Scope.init(self.stack.allocator)) catch unreachable;
    }
    pub fn pop(self: *ScopeStack) Scope {
        return self.stack.pop();
    }
    pub fn popDiscard(self: *ScopeStack) void {
        var scope = self.pop();
        scope.deinit();
    }
};
const CirGen = struct {
    insts: std.ArrayList(Inst),
    ast: *const Ast,
    scopes: ScopeStack,
    gpa: std.mem.Allocator,
    arena: std.mem.Allocator,
    ret_decl: usize,
<<<<<<< HEAD
    types: []Type,
    use_defs: TypeCheck.UseDefs,
=======
    types: []TypeExpr,
    type_env: TypeEnv,
>>>>>>> fcf8718c
    // rel: R

    // pub const Rel = enum {
    //     lt,
    //     gt,
    //     eq,
    // };
    pub fn getLast(self: CirGen) u32 {
        return @intCast(self.insts.items.len - 1);
    }
    pub fn append(self: *CirGen, inst: Inst) void {
        self.insts.append(inst) catch unreachable;
    }
<<<<<<< HEAD
    pub fn get_type(gen: CirGen, idx: Ast.TypeExprIdx) Type {
        return gen.types[idx.idx];
    }
    pub fn get_type_expr(gen: CirGen, idx: Ast.TypeExprIdx) Ast.TypeExpr {
        return gen.ast.types[idx.idx];
=======
    pub fn getType(self: CirGen, expr: Ast.ExprIdx) TypeExpr {
        return self.types[expr.idx];
>>>>>>> fcf8718c
    }
};
const Cir = @This();
insts: []Inst,

<<<<<<< HEAD
    pub fn typeSize(t: Type) usize {
        if (t == TypePool.float) return PTR_SIZE;
        if (t == TypePool.int) return PTR_SIZE;
        if (t == TypePool.bool) return 1;
        if (t == TypePool.char) return 1;
        if (t == TypePool.void) return 0;
        const t_full = TypePool.lookup(t);
        switch (t_full) {
            .array => |array| return array.size * typeSize(array.el),
            .tuple => |tuple| {
                var sum: usize = 0;
                for (tuple.els) |el_t| {
                    sum += typeSize(el_t);
                }
                return sum;
            },
            .ptr => return PTR_SIZE,
            else => unreachable,
        }
    }
pub fn alignOf(t: Type) usize {

    const t_full = TypePool.lookup(t);
    switch (t_full) {
        .array => |array| return alignOf(array.el),
        .tuple => |tuple| {
            var max: usize = 0;
            for (tuple.els) |el_t| {
                max = @max(max, alignOf(el_t));
            }
            return max;
        },
        else => return typeSize(t),
    }
=======
pub fn typeSize(t: TypeExpr) usize {
    return switch (t.first()) {
        .float => 8,
        .int => 8,
        .bool => 1,
        .char => 1,
        .ptr => 8,
        .void => 0,
        .array => |len| len * typeSize(TypeExpr.deref(t)),
        .tuple => |tuple| tupleOffset(tuple, tuple.len),
        .named => |tuple| structOffset(tuple, tuple.len),
        .iden => unreachable
    };
}
pub fn alignOf(t: TypeExpr) usize {

    return switch (t.first()) {
        .array => |_| alignOf(t.deref()),
        .tuple => |tuple| blk: {
            var a: usize = 0;
            for (tuple) |sub_t| {
                a = @max(a, typeSize(sub_t));
            }
            break :blk a;
        },
        .named => |tuple| blk: {
            var a: usize = 0;
            for (tuple) |vb| {
                a = @max(a, typeSize(vb.type));
            }
            break :blk a;
        },
        else => typeSize(t),
    };
>>>>>>> fcf8718c
}
pub fn alignAlloc(curr_size: usize, t: Type) usize {
    const size = typeSize(t);
    const alignment = alignOf(t);
    return alignAlloc2(curr_size, size, alignment);
}
pub fn alignAlloc2(curr_size: usize, size: usize, alignment: usize) usize {
    return (curr_size + size + (alignment - 1)) / alignment * alignment;
}
pub fn consumeResult(results: []ResultLocation, idx: usize, reg_mangager: *RegisterManager, writer: std.fs.File.Writer) ResultLocation {
    var loc = results[idx];
    switch (loc) {
        .reg => |reg| reg_mangager.markUnused(reg),
        .addr_reg, => |addr_reg| reg_mangager.markUnused(addr_reg.reg),
        .stack_top => |top_off| {
            writer.print("\tadd rsp, {}\n", .{top_off.size}) catch unreachable;
            loc.stack_top.off -= @as(isize, @intCast(top_off.size));
        },
        inline .float_data, .string_data, .int_lit, .stack_base, .local_lable, .array, .uninit => |_| {},
    }
    return loc;
}
fn getFrameSize(self: Cir, block_start: usize, curr_idx: *usize) usize {
    var size: usize = 0;
    while (true) : (curr_idx.* += 1) {
        const inst = self.insts[curr_idx.*];
        switch (inst) {
            .block_start => {
                curr_idx.* += 1;
                const block_frame_size = getFrameSize(self, curr_idx.* - 1, curr_idx);
                curr_idx.* += 1;
                const rest_size = getFrameSize(self, block_start, curr_idx);
                return size + @max(block_frame_size, rest_size);
            },
            .block_end => |start| if (block_start == start) return size,
<<<<<<< HEAD
            .var_decl => |t| size = alignAlloc(size, t),
            .arg_decl => |t| size = alignAlloc(size, t),
            .ret_decl => |t| {
                const t_full = TypePool.lookup(t);
                switch (t_full) {
                    .array, .tuple => size = alignAlloc2(size, PTR_SIZE, PTR_SIZE),
                    else => {},
                }
            },
=======
            .var_decl => |v| size = alignAlloc(size, v.t),
            .arg_decl => |v| size = alignAlloc(size, v.t),
            .ret_decl => |t| size = if (t.first() == .array) alignAlloc(size, .{ .singular = .ptr }) else size, 
>>>>>>> fcf8718c
            else => {},
        }
    }
    unreachable;
}
pub fn compile(self: Cir, file: std.fs.File.Writer, alloc: std.mem.Allocator) !void {
    const results = alloc.alloc(ResultLocation, self.insts.len) catch unreachable;

    defer alloc.free(results);
    var reg_manager = RegisterManager.init();
    try file.print(builtinText ++ builtinStart, .{});

    // ctx
    // TODO
    // The current way of this doing this forces us to remember to reset this on entering function body
    // A more resoable way will be to make CIR a per-function thing, instead of per-program or per-file
    var scope_size: usize = 0;
    var int_ct: u8 = 0;
    var float_ct: u8 = 0; // why is there a global state?
    var curr_block: usize = 0;
    var local_lable_ct: usize = 0;

    var string_data = std.AutoArrayHashMap(Symbol, usize).init(alloc);
    defer string_data.deinit();
    var float_data = std.AutoArrayHashMap(usize, usize).init(alloc);
    defer float_data.deinit();
    for (self.insts, 0..) |_, i| {
        reg_manager.debug();
        log.debug("[{}] {}", .{ i, self.insts[i] });
        try file.print("# [{}] {}\n", .{i, self.insts[i]});
        switch (self.insts[i]) {
            .function => |*f| {
                try file.print("{s}:\n", .{Lexer.string_pool.lookup(f.name)});
                try file.print("\tpush rbp\n\tmov rbp, rsp\n", .{});
                var curr_idx = i + 2;
                f.frame_size = self.getFrameSize(i + 1, &curr_idx) + RegisterManager.CalleeSaveRegs.len * 8;
                f.frame_size = (f.frame_size + 15) / 16 * 16; // align stack to 16 byte
                try file.print("\tsub rsp, {}\n", .{f.frame_size});
                scope_size = RegisterManager.CalleeSaveRegs.len * 8;
                reg_manager.markCleanAll();
                reg_manager.markUnusedAll();

                int_ct = 0;
                float_ct = 0;



            },
            .ret => |ret| {

                const ret_t_full = TypePool.lookup(ret.t);
                switch (ret_t_full) {
                    .void => {},
                    inline .int, .bool, .ptr, .char => {
                        const loc = consumeResult(results, i - 1, &reg_manager, file);
                        if (reg_manager.isUsed(.rax)) @panic("unreachable");
                        loc.moveToReg(.rax, file, typeSize(ret.t));
                    },
<<<<<<< HEAD
                    inline .array, .tuple => |_| {
                        const reg = reg_manager.getUnused(i, RegisterManager.GpMask, file).?;
                        defer reg_manager.markUnused(reg);
                        const ret_loc = results[ret.ret_decl];
                        try ret_loc.moveToReg(reg, file, PTR_SIZE);

=======
                    .array, .tuple, .named => {
                        const reg = reg_manager.getUnused(i, RegisterManager.GpMask, file).?;
                        defer reg_manager.markUnused(reg);
                        const ret_loc = results[ret.ret_decl];
                        ret_loc.moveToReg(reg, file, typeSize(.{ .singular = .ptr }));
                        
>>>>>>> fcf8718c
                        const loc = consumeResult(results, i - 1, &reg_manager, file);
                        loc.moveToAddrReg(AddrReg {.reg = reg, .off = 0}, typeSize(ret.t), file, &reg_manager, results);
                    },
                    .iden => unreachable,
                    .float => @panic("TODO"),
                }
                var it = reg_manager.dirty.intersectWith(RegisterManager.CalleeSaveMask).iterator(.{});
                while (it.next()) |regi| {
                    const reg: Register = @enumFromInt(regi);
                    restoreDirty(reg, file);
                }
                try file.print("\tleave\n", .{});
                try file.print("\tret\n", .{});
                // TODO deal with register
            },
            .lit => |lit| {
                switch (lit) {
                    .int => |int| results[i] = ResultLocation{ .int_lit = int },
                    .string => |s| {
                        const kv = string_data.getOrPutValue(s, string_data.count()) catch unreachable;
                        const idx = if (kv.found_existing) kv.value_ptr.* else string_data.count() - 1;
                        results[i] = ResultLocation{ .string_data = idx };
                    },
                    .float => |f| {
                        const kv = float_data.getOrPutValue(@bitCast(f), float_data.count()) catch unreachable;
                        const idx = if (kv.found_existing) kv.value_ptr.* else float_data.count() - 1;
                        results[i] = ResultLocation{ .float_data = idx };
                    },
                    else => unreachable,
                }
            },
            .var_decl => |var_decl| {
                self.insts[curr_block].block_start = alignAlloc(self.insts[curr_block].block_start, var_decl.t);
                scope_size = alignAlloc(scope_size, var_decl.t);
                // TODO explicit operand position
                // const size = typeSize(var_decl);

                // var loc = consumeResult(results, i - 1, &reg_manager, file);
                // try loc.moveToStackBase(scope_size, size, file, &reg_manager, results);
                results[i] = ResultLocation{ .stack_base = -@as(isize, @intCast(scope_size)) };
                // try file.print("mov", args: anytype)
            },
            .var_access => |var_access| {
                const v = switch (self.insts[var_access]) {
                    .var_decl => |v| v,
                    .arg_decl => |v| v,
                    else => unreachable,
                };
                const loc = results[var_access];
                if (v.auto_deref) {
                    const reg = reg_manager.getUnused(i, RegisterManager.GpMask, file) orelse unreachable;
                    loc.moveToReg(reg, file, typeSize(TypeExpr { .singular = .ptr}));
                    results[i] = ResultLocation {.addr_reg = .{.reg = reg, .off = 0}};
                } else {
                    results[i] = loc;

                }
            },
            .var_assign => |var_assign| {
                const var_loc = consumeResult(results, var_assign.lhs, &reg_manager, file);
                var expr_loc = consumeResult(results, var_assign.rhs, &reg_manager, file);

                switch (var_loc) {
                    .stack_base => |off| expr_loc.moveToStackBase(off, typeSize(var_assign.t), file, &reg_manager, results),
                    .addr_reg => |reg| expr_loc.moveToAddrReg(reg, typeSize(var_assign.t), file, &reg_manager, results),
                    else => unreachable,
                }

            },
            .ret_decl => |t| {
<<<<<<< HEAD
                const t_full = TypePool.lookup(t);
                if (t_full == .array) {
                    const reg = reg_manager.getArgLoc(0, TypePool.void_ptr);
                    self.insts[curr_block].block_start = alignAlloc2(self.insts[curr_block].block_start, PTR_SIZE, PTR_SIZE);
                    scope_size = alignAlloc2(scope_size, PTR_SIZE, PTR_SIZE);
                    const off = -@as(isize, @intCast(scope_size));
                    try file.print("\tmov [rbp + {}], {}\n", .{ off, reg });
                    results[i] = ResultLocation{ .stack_base = @as(isize, @intCast(off)) };   
                    int_ct += 1;
=======
                switch (t.first()) {
                    .array, .tuple, .named => {
                        const ptr = TypeExpr {.singular = .ptr};
                        const reg = reg_manager.getArgLoc(0, .ptr);
                        self.insts[curr_block].block_start = alignAlloc(self.insts[curr_block].block_start, ptr);
                        scope_size = alignAlloc(scope_size, ptr);
                        const off = -@as(isize, @intCast(scope_size));
                        try file.print("\tmov [rbp + {}], {}\n", .{ off, reg });
                        results[i] = ResultLocation{ .stack_base = @as(isize, @intCast(off)) };   
                        int_ct += 1;
                    },
                    else => {},

>>>>>>> fcf8718c
                }

            },
            .arg_decl => |*v| {
                // TODO handle differnt type
                // TODO handle different number of argument
<<<<<<< HEAD

                const t_full = TypePool.lookup(t);
                const reg = switch (t_full) {
                    .int, .ptr, .char, .bool => blk: {
=======
                var t = v.t;
                const reg: Register = switch (t.first()) {
                    .int, .ptr, .char, .bool, => blk: {
                        defer int_ct += 1;
                        break :blk reg_manager.getArgLoc(int_ct, t.first());
                    },
                    .array, .tuple, .named => blk: {
                        v.auto_deref = true;
                        t = .{ .singular = .ptr };
>>>>>>> fcf8718c
                        defer int_ct += 1;
                        break :blk reg_manager.getArgLoc(int_ct, t);
                    },
                    .float => blk: {
                        defer float_ct += 1;
                        break :blk  reg_manager.getArgLoc(float_ct, t);
                    },
<<<<<<< HEAD
                    .void => unreachable,
                    .array, .tuple => @panic("TODO"),
=======
                    .void, .iden => unreachable,
>>>>>>> fcf8718c
                };
                self.insts[curr_block].block_start = alignAlloc(self.insts[curr_block].block_start, t);
                scope_size = alignAlloc(scope_size, t);
                const off = -@as(isize, @intCast(scope_size));
                try file.print("\tmov [rbp + {}], {}\n", .{off , reg });
                results[i] = ResultLocation{ .stack_base = off };
            },
            .call => |call| {
                // reg_manager.markUnusedAll(); // TODO caller saved register
                const caller_used = RegisterManager.CallerSaveMask.differenceWith(reg_manager.unused);
                var it = caller_used.iterator(.{ .kind = .set });
                while (it.next()) |regi| {
                    const reg: Register = @enumFromInt(regi);

                    const inst = reg_manager.getInst(reg);
                    const callee_unused = RegisterManager.CalleeSaveMask.intersectWith(reg_manager.unused);
                    const dest_reg: Register = @enumFromInt(callee_unused.findFirstSet() orelse @panic("TODO"));

                    reg_manager.markUnused(reg);
                    reg_manager.markUsed(dest_reg, inst);
                    reg_manager.protectDirty(dest_reg, file);

                    ResultLocation.moveToReg(ResultLocation{ .reg = reg }, dest_reg, file, 8);
                    results[inst] = switch (results[inst]) {
                        .reg => |_| ResultLocation {.reg = dest_reg},
                        .addr_reg => |old_addr| ResultLocation {.addr_reg = AddrReg {.off = old_addr.off, .reg = dest_reg}},
                        else => unreachable
                    };


                }

                
                var call_int_ct: u8 = 0;
                var call_float_ct: u8 = 0;
<<<<<<< HEAD
                const call_t_full = TypePool.lookup(call.t);
                if (call_t_full == .array) {
                    const tsize = typeSize(call.t);
                    const align_size = (tsize + 15) / 16 * 16;
                    try file.print("\tsub rsp, {}\n", .{align_size});
                    const reg = reg_manager.getArgLoc(call_int_ct, TypePool.void_ptr);
                    try file.print("\tmov {}, rsp\n", .{reg});
                    call_int_ct += 1;
                }
                for (call.args) |arg| {
                    const loc = consumeResult(results, arg.i, &reg_manager, file);
                    const arg_t_full = TypePool.lookup(arg.t);
                    switch (arg_t_full) {
                        .int, .ptr, .char, .bool => {
                            const reg = reg_manager.getArgLoc(call_int_ct, arg.t);
                            try loc.moveToReg(reg, file, typeSize(arg.t));
                            call_int_ct += 1;
                        },
                        .float => {
                            const reg = reg_manager.getArgLoc(call_float_ct, arg.t);
                            try loc.moveToReg(reg, file, typeSize(arg.t));
                            call_float_ct += 1;
                        },
                        .void => unreachable,
                        .array, .tuple => @panic("TODO"),
                    }
                }
                try file.print("\tmov rax, {}\n", .{call_float_ct});
                try file.print("\tcall {s}\n", .{Lexer.string_pool.lookup(call.name)}); // TODO handle return
                switch (call_t_full) {
=======

                switch (call.t.first()) {
                    .array, .tuple, .named => call_int_ct += 1,
                    else => {},
                }
                for (call.args) |arg| {
                    const loc = results[arg.i];

                    if (loc != .stack_top) _ = consumeResult(results, arg.i, &reg_manager, file);
                    const t = arg.t.first();
                    switch (arg.t.first()) {
                        .int, .ptr, .char, .bool => {
                            const reg = reg_manager.getArgLoc(call_int_ct, t);
                            loc.moveToReg(reg, file, typeSize(arg.t));
                            call_int_ct += 1;
                        },
                        .float => {
                            const reg = reg_manager.getArgLoc(call_float_ct, t);
                            loc.moveToReg(reg, file, typeSize(arg.t));
                            call_float_ct += 1;
                        },
                        .void => unreachable,
                        inline .array, .tuple, .named => |_| {
                            const reg = reg_manager.getArgLoc(call_int_ct, t);
                            loc.moveAddrToReg(reg, file);
                            call_int_ct += 1;
                        },
                        .iden => unreachable,
                    }
                }
                switch (call.t.first()) {
                    .array, .tuple, .named => {
                        const tsize = typeSize(call.t);
                        const align_size = (tsize + 15) / 16 * 16;
                        try file.print("\tsub rsp, {}\n", .{align_size});
                        const reg = reg_manager.getArgLoc(0, .ptr);
                        try file.print("\tmov {}, rsp\n", .{reg});
                    },
                    else => {},
                }
                


                try file.print("\tmov rax, {}\n", .{call_float_ct});
                try file.print("\tcall {s}\n", .{call.name}); // TODO handle return 
                for (call.args) |arg| {
                    if (results[i] == .stack_top) _ = consumeResult(results, arg.i, &reg_manager, file);
                }
                switch (call.t.first()) {
>>>>>>> fcf8718c
                    .void => {},
                    inline .int, .bool, .ptr, .char, => {
                        if (reg_manager.isUsed(.rax)) @panic("TODO");
                        reg_manager.markUsed(.rax, i);
                        results[i] = ResultLocation{ .reg = .rax };
                    },
<<<<<<< HEAD
                    .array, .tuple => {
                        results[i] = ResultLocation {.stack_top = .{ .off = 0, .size = typeSize(call.t) }};
=======
                    .array, .tuple, .named => {
                        results[i] = ResultLocation {.stack_top = .{ .off = 0, .size = (typeSize(call.t) + 15) / 16 * 16 }};
>>>>>>> fcf8718c
                    },
                    .float => @panic("TODO"),
                    .iden => unreachable
                }
            },
            .add,
            .sub,
            .mul,
            => |bin_op| {
                const lhs_loc = consumeResult(results, bin_op.lhs, &reg_manager, file);
                const reg = reg_manager.getUnused(i, RegisterManager.GpMask, file) orelse @panic("TODO");
                const rhs_loc = consumeResult(results, bin_op.rhs, &reg_manager, file);
                lhs_loc.moveToReg(reg, file, 8);

                const op = switch (self.insts[i]) {
                    .add => "add",
                    .sub => "sub",
                    .mul => "imul",
                    else => unreachable,
                };
                try file.print("\t{s} {}, ", .{ op, reg });
                try rhs_loc.print(file, .qword);
                try file.writeByte('\n');

                results[i] = ResultLocation{ .reg = reg };
            },
            .mod, .div => |bin_op| {
                const exclude = [_]Register{ Register.DivendReg, Register.DivQuotient, Register.DivRemainder };
                if (reg_manager.isUsed(Register.DivendReg)) {
                    const other_inst = reg_manager.getInst(Register.DivendReg);
                    const new_reg = reg_manager.getUnusedExclude(other_inst, &exclude, RegisterManager.GpMask, file) orelse @panic("TODO");
                    results[other_inst].moveToReg(new_reg, file, 8);
                    results[other_inst] = ResultLocation{ .reg = new_reg };
                }
                if (reg_manager.isUsed(Register.DivRemainder)) {
                    const other_inst = reg_manager.getInst(Register.DivRemainder);
                    const new_reg = reg_manager.getUnusedExclude(other_inst, &exclude, RegisterManager.GpMask, file) orelse @panic("TODO");
                    results[other_inst].moveToReg(new_reg, file, 8);
                    results[other_inst] = ResultLocation{ .reg = new_reg };
                }
                const lhs_loc = consumeResult(results, bin_op.lhs, &reg_manager, file);
                const rhs_loc = consumeResult(results, bin_op.rhs, &reg_manager, file);
                const rhs_reg = reg_manager.getUnusedExclude(null, &.{Register.DivendReg}, RegisterManager.GpMask, file) orelse @panic("TODO");
                lhs_loc.moveToReg(Register.DivendReg, file, 8);
                try file.print("\tmov edx, 0\n", .{});
                rhs_loc.moveToReg(rhs_reg, file, 8);
                try file.print("\tidiv {}\n", .{rhs_reg});

                const result_reg = switch (self.insts[i]) {
                    .div => Register.DivQuotient,
                    .mod => Register.DivRemainder,
                    else => unreachable,
                };
                results[i] = ResultLocation{ .reg = result_reg };
                reg_manager.markUsed(result_reg, i);
            },
            .addf,
            .subf,
            .mulf,
            .divf,
            => |bin_op| {
                const lhs_loc = consumeResult(results, bin_op.lhs, &reg_manager, file);
                const result_reg = reg_manager.getUnused(i, RegisterManager.FloatMask, file) orelse @panic("TODO");
                const rhs_loc = consumeResult(results, bin_op.rhs, &reg_manager, file);
                const temp_reg = reg_manager.getUnused(null, RegisterManager.FloatMask, file) orelse @panic("TODO");

                lhs_loc.moveToReg(result_reg, file, 8);
                rhs_loc.moveToReg(temp_reg, file, 8);
                const op = switch (self.insts[i]) {
                    .addf => "addsd",
                    .subf => "subsd",
                    .mulf => "mulsd",
                    .divf => "divsd",
                    else => unreachable,
                };
                try file.print("\t{s} {}, {}\n", .{ op, result_reg, temp_reg });
                results[i] = ResultLocation{ .reg = result_reg };
            },
            .eq, .lt, .gt => |bin_op| {
                const lhs_loc = consumeResult(results, bin_op.lhs, &reg_manager, file);
                const reg = reg_manager.getUnused(i, RegisterManager.GpMask, file) orelse @panic("TODO");
                const rhs_loc = consumeResult(results, bin_op.rhs, &reg_manager, file);
<<<<<<< HEAD
                try lhs_loc.moveToReg(reg, file, typeSize(TypePool.bool));
=======
                lhs_loc.moveToReg(reg, file, typeSize(TypeExpr {.singular = .bool}));
>>>>>>> fcf8718c
                try file.print("\tcmp {}, ", .{reg});
                try rhs_loc.print(file, .byte);
                try file.writeByte('\n');
                try file.print("\tsete {}\n", .{reg.lower8()});
                try file.print("\tmovzx {}, {}\n", .{ reg, reg.lower8() });
                results[i] = ResultLocation{ .reg = reg };
            },
            .i2f => {
                const loc = consumeResult(results, i - 1, &reg_manager, file);
                const temp_int_reg = reg_manager.getUnused(null, RegisterManager.GpMask, file) orelse @panic("TODO");
                const res_reg = reg_manager.getUnused(i, RegisterManager.FloatMask, file) orelse @panic("TODO");
<<<<<<< HEAD
                try loc.moveToReg(temp_int_reg, file, typeSize(TypePool.float));
=======
                loc.moveToReg(temp_int_reg, file, typeSize(TypeExpr {.singular = .float}));
>>>>>>> fcf8718c
                try file.print("\tcvtsi2sd {}, {}\n", .{ res_reg, temp_int_reg });
                results[i] = ResultLocation{ .reg = res_reg };
            },
            .f2i => {

                // CVTPD2PI

                const loc = consumeResult(results, i - 1, &reg_manager, file);
                const temp_float_reg = reg_manager.getUnused(null, RegisterManager.FloatMask, file) orelse @panic("TODO");
                const res_reg = reg_manager.getUnused(i, RegisterManager.GpMask, file) orelse @panic("TODO");
<<<<<<< HEAD
                try loc.moveToReg(temp_float_reg, file, typeSize(TypePool.int));
=======
                loc.moveToReg(temp_float_reg, file, typeSize(TypeExpr {.singular = .int}));
>>>>>>> fcf8718c
                try file.print("\tcvtsd2si {}, {}\n", .{ res_reg, temp_float_reg });
                results[i] = ResultLocation{ .reg = res_reg };
            },
            .if_start => |if_start| {
                defer local_lable_ct += 1;
                const loc = consumeResult(results, if_start.expr, &reg_manager, file);
                results[i] = ResultLocation{ .local_lable = local_lable_ct };

                const jump = switch (self.insts[if_start.expr]) {
                    .eq => "jne",
                    .lt => "jae",
                    .gt => "jbe",
                    else => blk: {
                        const temp_reg = reg_manager.getUnused(null, RegisterManager.GpMask, file) orelse @panic("TODO");
<<<<<<< HEAD
                        try loc.moveToReg(temp_reg, file, typeSize(TypePool.bool));
=======
                        loc.moveToReg(temp_reg, file, typeSize(TypeExpr {.singular = .bool}));
>>>>>>> fcf8718c
                        try file.print("\tcmp {}, 0\n", .{temp_reg});
                        break :blk "je";
                    },
                };
                try file.print("\t{s} .L{}\n", .{ jump, local_lable_ct });
            },
            .else_start => |if_start| {
                try file.print("\tjmp .LE{}\n", .{results[self.insts[if_start].if_start.first_if].local_lable});
                try file.print(".L{}:\n", .{results[if_start].local_lable});
            },
            .if_end => |start| {
                const label = results[start].local_lable;
                try file.print(".LE{}:\n", .{label});
            },
            .while_start => {
                defer local_lable_ct += 1;
                results[i] = ResultLocation{ .local_lable = local_lable_ct };

                try file.print(".W{}:\n", .{local_lable_ct});
            },
            .while_jmp => |while_start| {
                const label = results[while_start].local_lable;
                try file.print("\tjmp .W{}\n", .{label});
            },
            .block_start => |_| {
                curr_block = i;
            },
            .block_end => |start| {
                scope_size -= self.insts[start].block_start;
            },
            .addr_of => {
                const loc = consumeResult(results, i - 1, &reg_manager, file);
                const reg = reg_manager.getUnused(i, RegisterManager.GpMask, file) orelse unreachable;
                loc.moveAddrToReg(reg, file);
                results[i] = ResultLocation {.reg = reg};
            },
            .deref => {
                const loc = consumeResult(results, i - 1, &reg_manager, file);
                const reg = reg_manager.getUnused(i, RegisterManager.GpMask, file) orelse unreachable;
<<<<<<< HEAD
                try loc.moveToReg(reg, file, PTR_SIZE);
=======
                loc.moveToReg(reg, file, typeSize(TypeExpr { .singular = .ptr}));
>>>>>>> fcf8718c
                results[i] = ResultLocation {.addr_reg = .{.reg = reg, .off = 0}};
            },
            .field => |field| {
                switch (field.t.first()) {
                    .named => |tuple| results[i] = ResultLocation {.int_lit = @intCast(structOffset(tuple, field.off))},
                    .tuple => |tuple| results[i] = ResultLocation {.int_lit = @intCast(tupleOffset(tuple, field.off))},
                    else => unreachable
                }
                
            },
            .type_size => |t| {
                results[i] = ResultLocation {.int_lit = @intCast(typeSize(t))};
            },
            .array_len => |t| {
                _ = consumeResult(results, i - 1, &reg_manager, file);
<<<<<<< HEAD
                results[i] = ResultLocation {.int_lit = @intCast(TypePool.lookup(t).array.size)};
            }
=======
                results[i] = ResultLocation {.int_lit = @intCast(t.first().array)};
            },
            .array_init => |array_init| {
                switch (array_init.res_inst) {
                    .ptr => |ptr| {
                        const reg = reg_manager.getUnused(i, RegisterManager.GpMask, file).?;
                        results[ptr].moveToReg(reg, file, typeSize(.{ .singular = .ptr }));
                        results[i] = ResultLocation {.addr_reg = .{.reg = reg, .off = 0}};
                    },
                    .loc => |loc| results[i] = results[loc],
                    .none => {
                        const align_size = (typeSize(array_init.t) + 15) / 16 * 16;
                        file.print("\tsub rsp, {}\n", .{align_size}) catch unreachable;
                        results[i] = ResultLocation {.stack_top = .{.off = 0, .size = align_size}};
                    },
                }

            },
            .array_init_loc => |array_init_loc| {
                const array_init = self.insts[array_init_loc.array_init].array_init;
                results[i] = results[array_init_loc.array_init].offsetBy(array_init_loc.off, array_init.t);
            },
            .array_init_assign => |array_init_assign| {
                const array_init = self.insts[array_init_assign.array_init].array_init;
                const t = array_init.t;
                const sub_t = switch (t.first()) {
                    .tuple => |tuple| tuple[array_init_assign.off],
                    .named => |tuple| tuple[array_init_assign.off].type,
                    .array => t.deref(),
                    else => unreachable,
                };
                const sub_size = typeSize(sub_t);
                const res_loc = results[array_init_assign.array_init].offsetBy(array_init_assign.off, t);
                const loc = consumeResult(results, i - 1, &reg_manager, file);
                switch (res_loc) {
                    .stack_base => |stack_base| loc.moveToStackBase(stack_base, sub_size, file, &reg_manager, results),
                    .stack_top => |stack_top| loc.moveToAddrReg(.{ .off = stack_top.off, .reg = .rsp }, sub_size, file, &reg_manager, results),
                    .addr_reg => |addr_reg| loc.moveToAddrReg(addr_reg, sub_size, file, &reg_manager, results),
                    else => unreachable
                }
            },
            .array_init_end => |array_init| {
                switch (self.insts[array_init].array_init.res_inst) {
                    .ptr => {
                        _ = consumeResult(results, array_init, &reg_manager, file);
                        results[i] = .uninit;
                    },
                    .loc => {
                        results[i] = .uninit;
                    },
                    .none => {
                        results[i] = results[array_init];
                    },
                }
            },
            .uninit => results[i] = .uninit,
>>>>>>> fcf8718c
        }
    }
    try file.print(builtinData, .{});
    var string_data_it = string_data.iterator();
    while (string_data_it.next()) |entry| {
        try file.print(".s{}:\n\t.byte\t", .{entry.value_ptr.*});
        const string = Lexer.string_pool.lookup(entry.key_ptr.*);
        for (string) |c| {
            try file.print("{}, ", .{c});
        }
        try file.print("0\n", .{});
    }
    try file.print(".align 8\n", .{});
    var float_data_it = float_data.iterator();
    while (float_data_it.next()) |entry| {
        try file.print("\t.f{}:\n\t.double\t{}\n", .{ entry.value_ptr.*, @as(f64, @bitCast(entry.key_ptr.*)) });
    }
}
pub fn deinit(self: Cir, alloc: std.mem.Allocator) void {
    for (self.insts) |*inst| {
        switch (inst.*) {
            // .if_start => |*scope| scope.deinit(),
            .function => |*f| {
                f.scope.deinit();
            },
            .call => |call| alloc.free(call.args),
            else => {},
        }
    }
    alloc.free(self.insts);
}
<<<<<<< HEAD
pub fn generate(ast: Ast, sema: *TypeCheck.Sema, alloc: std.mem.Allocator, arena: std.mem.Allocator) Cir {
=======
pub fn generate(ast: Ast, types: []TypeExpr, alloc: std.mem.Allocator, arena: std.mem.Allocator) Cir {
>>>>>>> fcf8718c
    var cir_gen = CirGen {
        .ast = &ast,
        .insts = std.ArrayList(Inst).init(alloc),
        .scopes = ScopeStack.init(alloc),
        .gpa = alloc,
        .arena = arena,
        .ret_decl = undefined,
<<<<<<< HEAD
        .types = sema.types,
        .use_defs = sema.use_defs
=======
        .types = types,
        .type_env = TypeEnv.init(alloc),
>>>>>>> fcf8718c
    };
    defer cir_gen.scopes.stack.deinit();
    errdefer cir_gen.insts.deinit();
    for (ast.defs) |def| {
        generateTopDef(def, &cir_gen);
    }
    // errdefer cir_gen.insts.deinit();

    return Cir{ .insts = cir_gen.insts.toOwnedSlice() catch unreachable };
}
<<<<<<< HEAD
pub fn generateProc(def: Ast.ProcDef, cir_gen: *CirGen) void {
    cir_gen.scopes.push();
    cir_gen.append(Inst{ .function = Inst.Fn{ .name = def.data.name, .scope = undefined, .frame_size = 0 } });
    const fn_idx = cir_gen.getLast();
    cir_gen.append(Inst{ .block_start = 0 });
    // TODO struct pos
    cir_gen.append(Inst {.ret_decl = cir_gen.get_type(def.data.ret)});
    cir_gen.ret_decl = cir_gen.getLast();
    for (def.data.args) |arg| {
        cir_gen.append(Inst{ .arg_decl = cir_gen.get_type(arg.type) });
        _ = cir_gen.scopes.putTop(arg.name, ScopeItem{ .i = cir_gen.getLast(), .t = cir_gen.get_type(arg.type) }); // TODO handle parameter with same name
    }
    for (def.data.body) |stat_id| {
        generateStat(cir_gen.ast.stats[stat_id.idx], cir_gen);
    }
    cir_gen.insts.items[fn_idx].function.scope = cir_gen.scopes.pop();

    const last_inst = cir_gen.getLast();
    if (cir_gen.insts.items[last_inst] != Inst.ret and cir_gen.get_type(def.data.ret) == TypePool.void) {
        cir_gen.append(Inst{ .ret = .{ .ret_decl = cir_gen.ret_decl, .t = cir_gen.get_type(def.data.ret) } });
=======
pub fn generateTopDef(top: Ast.TopDef, cir_gen: *CirGen) void {
    switch (top.data) {
        .proc => |def| {
            cir_gen.scopes.push();
            cir_gen.append(Inst{ .function = Inst.Fn{ .name = def.name, .scope = undefined, .frame_size = 0 } });
            const fn_idx = cir_gen.getLast();
            cir_gen.append(Inst{ .block_start = 0 });
            // TODO struct pos
            cir_gen.append(Inst {.ret_decl = def.ret});
            cir_gen.ret_decl = cir_gen.getLast();
            for (def.args) |arg| {
                cir_gen.append(Inst{ .arg_decl = .{.t = arg.type, .auto_deref = false} });
                _ = cir_gen.scopes.putTop(arg.name, ScopeItem{ .i = cir_gen.getLast(), .t = arg.type }); // TODO handle parameter with same name
            }
            for (def.body) |stat_id| {
                generateStat(cir_gen.ast.stats[stat_id.idx], cir_gen);
            }
            cir_gen.insts.items[fn_idx].function.scope = cir_gen.scopes.pop();

            const last_inst = cir_gen.getLast();
            if (cir_gen.insts.items[last_inst] != Inst.ret and def.ret.isType(.void, cir_gen.type_env)) {
                cir_gen.append(Inst{ .ret = .{ .ret_decl = cir_gen.ret_decl, .t = def.ret } });
            }
            cir_gen.append(Inst{ .block_end = fn_idx + 1 });
        },
        .type => {},
>>>>>>> fcf8718c
    }

}
pub fn generateIf(if_stat: Ast.StatData.If, tk: @import("lexer.zig").Token, cir_gen: *CirGen, first_if_or: ?usize) void {
    _ = tk; // autofix
    _ = generateExpr(if_stat.cond, cir_gen, .none);
    const expr_idx = cir_gen.getLast();
    cir_gen.scopes.push();
    cir_gen.append(Inst{ .if_start = .{ .expr = expr_idx, .first_if = undefined } });
    const if_start = cir_gen.getLast();
    const first_if = if (first_if_or) |f| f else if_start;
    cir_gen.insts.items[if_start].if_start.first_if = first_if;

    cir_gen.append(Inst{ .block_start = 0 });

    for (if_stat.body) |body_stat| {
        generateStat(cir_gen.ast.stats[body_stat.idx], cir_gen);
    }
    cir_gen.append(Inst{ .block_end = if_start + 1 });
    cir_gen.append(Inst{ .else_start = if_start });
    cir_gen.scopes.popDiscard();
    switch (if_stat.else_body) {
        .none => {},
        .stats => |else_stats| {
            for (else_stats) |body_stat| {
                generateStat(cir_gen.ast.stats[body_stat.idx], cir_gen);
            }
        },
        .else_if => |idx| {
            const next_if = cir_gen.ast.stats[idx.idx];
            generateIf(next_if.data.@"if", next_if.tk, cir_gen, first_if);
        },
    }
    if (first_if_or == null) cir_gen.append(Inst{ .if_end = first_if });
}
pub fn generateStat(stat: Stat, cir_gen: *CirGen) void {
    switch (stat.data) {
        .anon => |expr| _ = generateExpr(expr, cir_gen, .none),
        .var_decl => |var_decl| {
            // var_decl.
<<<<<<< HEAD
            const t = var_decl.t;
            log.debug("{s} {}", .{lookup(var_decl.name), t});
            cir_gen.append(.{ .var_decl = t });
=======
            const t = var_decl.t.?;
            cir_gen.append(.{ .var_decl = .{.t = t, .auto_deref = false} });
>>>>>>> fcf8718c
            const var_i = cir_gen.getLast();
            _ = cir_gen.scopes.putTop(var_decl.name, .{ .t = t, .i = var_i });
            _ = generateExpr(var_decl.expr, cir_gen, .{ .loc = cir_gen.getLast() });
            cir_gen.append(.{ .var_assign = .{.lhs = var_i, .rhs = cir_gen.getLast(), .t = t} });
        },
        .ret => |expr| {
            generateExpr(expr, cir_gen, .{ .ptr = cir_gen.ret_decl }); // TODO array
            cir_gen.append(.{ .ret = .{ .ret_decl = cir_gen.ret_decl, .t = cir_gen.getType(expr) } });
        },
        .@"if" => |if_stat| {
            generateIf(if_stat, stat.tk, cir_gen, null);
        },
        .loop => |loop| {
            cir_gen.scopes.push();
            cir_gen.append(Inst.while_start);
            const while_start = cir_gen.getLast();

            _ = generateExpr(loop.cond, cir_gen, .none);
            const expr_idx = cir_gen.getLast();


            cir_gen.append(Inst{ .if_start = .{ .first_if = cir_gen.getLast() + 1, .expr = expr_idx } });
            const if_start = cir_gen.getLast();
            cir_gen.append(Inst{ .block_start = 0 });
            const block_start = cir_gen.getLast();
            for (loop.body) |body_stat| {
                generateStat(cir_gen.ast.stats[body_stat.idx], cir_gen);
            }
            cir_gen.append(Inst{ .block_end = block_start });
            cir_gen.append(Inst{ .while_jmp = while_start });
            cir_gen.append(Inst{ .else_start = if_start });
            cir_gen.append(Inst{ .if_end = if_start });

            cir_gen.scopes.popDiscard();
        },
        .assign => |assign| {
            generateExpr(assign.expr, cir_gen, .none);
            const rhs = cir_gen.getLast();
            _ = generateExpr(assign.left_value, cir_gen, .none);
            const lhs = cir_gen.getLast();
            cir_gen.append(.{ .var_assign = .{ .lhs = lhs, .rhs = rhs, .t = cir_gen.getType(assign.expr)} });
        },
    }
}

<<<<<<< HEAD
pub fn generateAs(lhs: Expr, rhs_t: Type, cir_gen: *CirGen) Type {
    const lhs_t = generateExpr(lhs, cir_gen);
    const lhs_t_full = TypePool.lookup(lhs_t);

    switch (lhs_t_full) { // TODO first
        .float => {
            // can only be casted to int
            if (rhs_t != TypePool.int) unreachable;
            cir_gen.append(Inst.f2i);
        },
        .int => {
            const rhs_t_full = TypePool.lookup(rhs_t);
            switch (rhs_t_full) {
                .ptr => {},
=======
pub fn generateAs(lhs: Ast.ExprIdx, rhs: Ast.ExprIdx, cir_gen: *CirGen) void {
    generateExpr(lhs, cir_gen, .none);

    const rhs_t: TypeExpr = cir_gen.ast.exprs[rhs.idx].data.atomic.data.type;

    switch (cir_gen.getType(lhs).first()) { // TODO first
        .float => {
            // can only be casted to int
            if (!rhs_t.isType(.int, cir_gen.type_env)) unreachable;
            cir_gen.append(Inst.f2i);
        },
        .int => {
            switch (rhs_t.first()) {
                .ptr, .char, .bool => {},
>>>>>>> fcf8718c
                .float => cir_gen.append(Inst.i2f),
                else => unreachable,
            }
        },
        .char, .bool => {
<<<<<<< HEAD
            if (rhs_t != TypePool.int) unreachable;
        },
        .ptr => {},
        .void => unreachable,
        .array, .tuple => unreachable,
=======
            if (!rhs_t.isType(.int, cir_gen.type_env)) unreachable;
        },
        .ptr => {},
        .void, .iden => unreachable,
        .array, .tuple, .named => unreachable,
>>>>>>> fcf8718c
    }
}
<<<<<<< HEAD
pub fn generateRel(lhs: Expr, rhs: Expr, op: Op, cir_gen: *CirGen) Type {
    _ = generateExpr(lhs, cir_gen);
=======
pub fn generateRel(lhs: Ast.ExprIdx, rhs: Ast.ExprIdx, op: Op, cir_gen: *CirGen) void {
    _ = generateExpr(lhs, cir_gen, .none);
>>>>>>> fcf8718c
    const lhs_idx = cir_gen.getLast();
    _ = generateExpr(rhs, cir_gen, .none);
    const rhs_idx = cir_gen.getLast();

    const bin = Inst.BinOp{ .lhs = lhs_idx, .rhs = rhs_idx };

    switch (op) {
        .eq => cir_gen.append(Inst{ .eq = bin }),
        .lt => cir_gen.append(Inst{ .lt = bin }),
        .gt => cir_gen.append(Inst{ .gt = bin }),
        else => unreachable,
    }
<<<<<<< HEAD
    return TypePool.@"bool";
}
pub fn generateExpr(expr: Expr, cir_gen: *CirGen) Type {
    switch (expr.data) {
        .atomic => |atomic| return generateAtomic(atomic, cir_gen),
        .as => |as| return generateAs(cir_gen.ast.exprs[as.lhs.idx], cir_gen.get_type(as.rhs), cir_gen),
        .bin_op => |bin_op| {
            switch (bin_op.op) {
                .eq, .gt, .lt => return generateRel(cir_gen.ast.exprs[bin_op.lhs.idx], cir_gen.ast.exprs[bin_op.rhs.idx], bin_op.op, cir_gen),
                else => {},
            }
            const lhs = cir_gen.ast.exprs[bin_op.lhs.idx];
            const lhs_t = generateExpr(lhs, cir_gen);
            //const lhs_t_full = TypePool.lookup(lhs_t);
=======
}
pub fn generateExpr(expr_idx: Ast.ExprIdx, cir_gen: *CirGen, res_inst: ResInst) void {
    const expr = cir_gen.ast.exprs[expr_idx.idx];
    switch (expr.data) {
        .atomic => |atomic| return generateAtomic(atomic, cir_gen, res_inst),
        .bin_op => |bin_op| {
            switch (bin_op.op) {
                .as => return generateAs(bin_op.lhs, bin_op.rhs, cir_gen),
                .eq, .gt, .lt => return generateRel(bin_op.lhs, bin_op.rhs, bin_op.op, cir_gen),
                else => {},
            }
            generateExpr(bin_op.lhs, cir_gen, .none);
            const lhs_t = cir_gen.getType(bin_op.lhs);
>>>>>>> fcf8718c

            const lhs_idx = cir_gen.getLast();

            _ = generateExpr(bin_op.rhs, cir_gen, .none);


            const rhs_idx = cir_gen.getLast();
            const bin = Inst.BinOp{ .lhs = lhs_idx, .rhs = rhs_idx };
            const inst =
<<<<<<< HEAD
                if (lhs_t == TypePool.int) switch (bin_op.op) {
                    .plus => Inst{ .add = bin },
                    .minus => Inst{ .sub = bin },
                    .times => Inst{ .mul = bin },
                    .div => Inst{ .div = bin },
                    .mod => Inst{ .mod = bin },
                    else => unreachable,
                    } else switch (bin_op.op) {
                        .plus => Inst{ .addf = bin },
                        .minus => Inst{ .subf = bin },
                        .times => Inst{ .mulf = bin },
                        .div => Inst{ .divf = bin },
                        .mod => @panic("TODO: Float mod not yet supported"),
                        else => unreachable,
                    };
=======
                if (lhs_t.isType(.int, cir_gen.type_env)) switch (bin_op.op) {
                .plus => Inst{ .add = bin },
                .minus => Inst{ .sub = bin },
                .times => Inst{ .mul = bin },
                .div => Inst{ .div = bin },
                .mod => Inst{ .mod = bin },
                else => unreachable,
            } else switch (bin_op.op) {
                .plus => Inst{ .addf = bin },
                .minus => Inst{ .subf = bin },
                .times => Inst{ .mulf = bin },
                .div => Inst{ .divf = bin },
                .mod => @panic("TODO: Float mod not yet supported"),
                else => unreachable,
            };
>>>>>>> fcf8718c
            cir_gen.append(inst);
        },
        .fn_app => |fn_app| {
            var args = std.ArrayList(ScopeItem).init(cir_gen.gpa);
            defer args.deinit();
<<<<<<< HEAD
            if (fn_app.func ==  Lexer.string_pool.intern("print")) {
                const t = generateExpr(cir_gen.ast.exprs[fn_app.args[0].idx], cir_gen);
                const expr_idx = cir_gen.getLast();
                const t_full = TypePool.lookup(t);
                const format = switch (t_full) {
=======
            if (std.mem.eql(u8, fn_app.func, "print")) {
                generateExpr(fn_app.args[0], cir_gen, .none);
                const t = cir_gen.getType(fn_app.args[0]);
                const arg_idx = cir_gen.getLast();
                const format = switch (t.first()) {
>>>>>>> fcf8718c
                    .void => unreachable,
                    .bool, .int => "%i\n",
                    .char => "%c\n",
                    .float => "%f\n",
<<<<<<< HEAD
                    .ptr => |ptr| if (ptr.el == TypePool.char) "%s\n" else "%p\n",
                    .array, .tuple => @panic("TODO"),
                };
                cir_gen.append(Inst{ .lit = .{ .string = Lexer.string_pool.intern(format) } });
                args.append(.{.i = cir_gen.getLast(), .t = TypePool.string}) catch unreachable; // TODO
                args.append(.{.i = expr_idx, .t = t}) catch unreachable;
                cir_gen.append(Inst{ .call = .{ .name = Lexer.string_pool.intern("printf"), .t = TypePool.void ,.args = args.toOwnedSlice() catch unreachable } });
                return TypePool.void;
            }
            const fn_def = for (cir_gen.ast.defs) |def| {
                if (def.data.name == fn_app.func) break def;
=======
                    .ptr => switch (t.plural[1]) {
                        .char => "%s\n",
                        else => "%p\n",
                    },
                    .array => "%s\n", // only [_]char is allowed
                    .tuple, .named, .iden => unreachable,
                };
                cir_gen.append(Inst{ .lit = .{ .string = format } });
                args.append(.{.i = cir_gen.getLast(), .t = TypeExpr.string(cir_gen.arena)}) catch unreachable;
                args.append(.{.i = arg_idx, .t = t}) catch unreachable;
                cir_gen.append(Inst{ .call = .{ .name = "printf", .t = .{.singular = .void} ,.args = args.toOwnedSlice() catch unreachable } });
                return;
            }
            const fn_def: Ast.TopDef = for (cir_gen.ast.defs) |def| {
                if (def.data == .proc and std.mem.eql(u8, def.data.proc.name, fn_app.func)) break def;
>>>>>>> fcf8718c
            } else unreachable;



            var expr_insts = std.ArrayList(usize).init(cir_gen.arena);
            defer expr_insts.deinit();
            for (fn_app.args) |fa| {
                generateExpr(fa, cir_gen, .none);
                args.append(.{ .i = cir_gen.getLast(), .t = cir_gen.getType(fa) }) catch unreachable;

            }
<<<<<<< HEAD
            cir_gen.append(.{ .call = .{ .name = fn_def.data.name, .t = cir_gen.get_type(fn_def.data.ret), .args = args.toOwnedSlice() catch unreachable } });


            return cir_gen.get_type(fn_def.data.ret);
=======
            cir_gen.append(.{ .call = .{ .name = fn_def.data.proc.name, .t = cir_gen.types[expr_idx.idx], .args = args.toOwnedSlice() catch unreachable } });


>>>>>>> fcf8718c
        },
        .addr_of => |addr_of| {
            generateExpr(addr_of, cir_gen, .none);
            cir_gen.append(.addr_of);
<<<<<<< HEAD
            return TypePool.type_pool.address_of(t);
=======
>>>>>>> fcf8718c
        },
        .deref => |deref| {
            generateExpr(deref, cir_gen, .none);
            cir_gen.append(.deref);
<<<<<<< HEAD
            return TypePool.type_pool.deref(t);
        },
        .array => |array| {
            var list = std.ArrayList(usize).initCapacity(cir_gen.gpa, array.len) catch unreachable;
            var t: Type = undefined;
            for (array) |e| {
                t = generateExpr(cir_gen.ast.exprs[e.idx], cir_gen);
                list.append(cir_gen.getLast()) catch unreachable;
            }
            cir_gen.append(Inst {.array = list.toOwnedSlice() catch unreachable });
            return TypePool.type_pool.array_of(t, @intCast(array.len));

=======
        },
        .array => |array| {

            const array_t = TypeExpr.prefixWith(cir_gen.arena, cir_gen.getType(array[0]), .{ .array = array.len });
            cir_gen.append(.{.array_init = .{.res_inst = res_inst, .t = array_t}});

            const array_init = cir_gen.getLast();
            for (array, 0..) |e, i| {
                cir_gen.append(.{.array_init_loc = .{.array_init = array_init, .off = i}});
                generateExpr(e, cir_gen, .{ .loc = cir_gen.getLast() });
                cir_gen.append(.{.array_init_assign = .{.array_init = array_init, .off = i}});
                
            }
            cir_gen.append(Inst {.array_init_end = array_init });
            
>>>>>>> fcf8718c
        },
        .tuple => |tuple| {
            const tuple_t = cir_gen.getType(expr_idx);
            cir_gen.append(.{.array_init = .{.res_inst = res_inst, .t = tuple_t}});
            const array_init = cir_gen.getLast();
            for (tuple, 0..) |e, i| {
                cir_gen.append(.{.array_init_loc = .{.array_init = array_init, .off = i}});
                generateExpr(e, cir_gen, .{ .loc = cir_gen.getLast() });
                cir_gen.append(.{.array_init_assign = .{.array_init = array_init, .off = i}});
                
            }
            cir_gen.append(Inst {.array_init_end = array_init });
        },
        .named_tuple => |tuple| {
            const tuple_t = cir_gen.getType(expr_idx);
            cir_gen.append(.{.array_init = .{.res_inst = res_inst, .t = tuple_t}});
            const array_init = cir_gen.getLast();
            for (tuple, 0..) |vb, i| {
                cir_gen.append(.{.array_init_loc = .{.array_init = array_init, .off = i}});
                generateExpr(vb.expr, cir_gen, .{ .loc = cir_gen.getLast() });
                cir_gen.append(.{.array_init_assign = .{.array_init = array_init, .off = i}});
                
            }
            cir_gen.append(Inst {.array_init_end = array_init });
        },
        .array_access => |aa| {
            generateExpr(aa.lhs, cir_gen, .none);
            cir_gen.append(Inst.addr_of);
            const lhs_addr = cir_gen.getLast();
            _ = generateExpr(aa.rhs, cir_gen, .none);
            const rhs_inst = cir_gen.getLast();
<<<<<<< HEAD
            const el_t = TypePool.type_pool.element(lhs_t);
            std.log.debug("array el {}", .{el_t});
            cir_gen.append(Inst {.type_size = el_t});
            cir_gen.append(Inst {.mul = .{ .lhs = cir_gen.getLast(), .rhs = rhs_inst }});
            cir_gen.append(Inst {.add = .{.lhs = lhs_addr, .rhs = cir_gen.getLast()}});

            cir_gen.append(.deref);
            return el_t;
        },
        .field => |fa| {
            const lhs_t = generateExpr(cir_gen.ast.exprs[fa.lhs.idx], cir_gen);
            cir_gen.append(Inst {.array_len = lhs_t});
            return TypePool.int;
        },
    }
}
pub fn generateAtomic(atomic: Ast.Atomic, cir_gen: *CirGen) Type {
    switch (atomic.data) {
        .float => |f| {
            cir_gen.append(Inst{ .lit = .{ .float = f } });
            return TypePool.float;
        },
        .int => |i| {
            cir_gen.append(Inst{ .lit = .{ .int = i } });
            return TypePool.int;
        },
        .string => |s| {
            cir_gen.append(Inst{ .lit = .{ .string = s } });
            return TypePool.string;
        },
        .bool => |b| {
            cir_gen.append(Inst{ .lit = .{ .int = @intFromBool(b) } });
            return TypePool.bool;
=======
            const lhs_t = cir_gen.getType(aa.lhs);
            switch (lhs_t.first()) {
                .array => |_| {
                    cir_gen.append(Inst {.type_size = TypeExpr.deref(lhs_t)});
                    cir_gen.append(Inst {.mul = .{ .lhs = cir_gen.getLast(), .rhs = rhs_inst }});
                    cir_gen.append(Inst {.add = .{.lhs = lhs_addr, .rhs = cir_gen.getLast()}});
                    
                    cir_gen.append(.deref);
                },
                .tuple => |_| {
                    const i = cir_gen.ast.exprs[aa.rhs.idx].data.atomic.data.int;
                    cir_gen.append(.{ .field = .{ .off = @intCast(i), .t = lhs_t } });
                    cir_gen.append(Inst {.add = .{ .lhs = lhs_addr, .rhs = cir_gen.getLast() }});
                    cir_gen.append(.deref);
                },
                else => unreachable,
            }


        },
        .field => |fa| {
            generateExpr(fa.lhs, cir_gen, .none);

            const lhs_t = cir_gen.getType(fa.lhs);
            switch (lhs_t.first()) {
                .named => |tuple| {
                    const i = for (tuple, 0..) |vb, i| {
                        if (std.mem.eql(u8, vb.name, fa.rhs)) break i;
                    } else unreachable;
                    cir_gen.append(Inst.addr_of);
                    const lhs_addr = cir_gen.getLast();
                    cir_gen.append(.{ .field = .{ .off = @intCast(i), .t = lhs_t } });
                    cir_gen.append(Inst {.add = .{ .lhs = lhs_addr, .rhs = cir_gen.getLast() }});
                    cir_gen.append(.deref);
                },
                .array => |_| {
                    cir_gen.append(Inst {.array_len = lhs_t});
                },
                else => unreachable,
            }
        },
    }
}
pub fn generateAtomic(atomic: Ast.Atomic, cir_gen: *CirGen, res_inst: ResInst) void {
    switch (atomic.data) {
        .float => |f| {
            cir_gen.append(Inst{ .lit = .{ .float = f } });
        },
        .int => |i| {
            cir_gen.append(Inst{ .lit = .{ .int = i } });
        },
        .string => |s| {
            cir_gen.append(Inst{ .lit = .{ .string = s } });
        },
        .bool => |b| {
            cir_gen.append(Inst{ .lit = .{ .int = @intFromBool(b) } });
>>>>>>> fcf8718c
        },
        .paren => |e| {
            return generateExpr(e, cir_gen, res_inst);
        },
        .iden => |i| {
            const t = cir_gen.scopes.get(i).?;
            cir_gen.append(Inst{ .var_access = t.i });
        },

        .addr => @panic("TODO ADDR"),
    }
}

const builtinData =
    \\aligned:
    \\  .byte 0
    \\
        ;

const builtinText =
    \\.intel_syntax noprefix
    \\.text
    \\.globl         _start
    \\
        ;
// const builtinShow =
//     \\align_printf:
//     \\    mov rbx, rsp
//     \\    and rbx, 0x000000000000000f
//     \\    cmp rbx, 0
//     \\    je .align_end
//     \\    .align:
//     \\       push rbx
//     \\        mov BYTE PTR [aligned], 1
//     \\    .align_end:
//     \\    call printf
//     \\    cmp BYTE PTR [aligned], 1
//     \\    jne .unalign_end
//     \\    .unalign:
//     \\        pop rbx
//     \\        mov BYTE PTR [aligned], 0
//     \\    .unalign_end:
//     \\    ret
//     \\
// ;

const builtinStart = "_start:\n\tcall main\n\tmov rdi, 0\n\tcall exit\n";
const fnStart = "\tpush rbp\n\tmov rbp, rsp\n";<|MERGE_RESOLUTION|>--- conflicted
+++ resolved
@@ -2,16 +2,12 @@
 const Ast = @import("ast.zig");
 const LangType = @import("type.zig");
 const Expr = Ast.Expr;
-<<<<<<< HEAD
 const TypeExpr = Ast.TypeExpr;
-=======
->>>>>>> fcf8718c
 const Stat = Ast.Stat;
 const Op = Ast.Op;
 const log = @import("log.zig");
 const CompileError = Ast.EvalError;
 
-<<<<<<< HEAD
 const InternPool = @import("intern_pool.zig");
 const Symbol = InternPool.Symbol;
 const Lexer = @import("lexer.zig");
@@ -26,12 +22,6 @@
 const TypeFull = TypePool.TypeFull;
 
 const TypeCheck = @import("typecheck.zig");
-=======
-const Type = LangType.Type;
-const TypeExpr = LangType.TypeExpr;
-const TypeEnv = LangType.TypeEnv;
-
->>>>>>> fcf8718c
 const Register = enum {
     rax,
     rbx,
@@ -224,12 +214,7 @@
                 5 => .r9,
                 else => @panic("Too much int argument"),
             },
-<<<<<<< HEAD
-            .array, .tuple => @panic("TODO"),
-            .void => unreachable,
-=======
             .void, .iden => unreachable,
->>>>>>> fcf8718c
         };
         if (self.isUsed(reg)) {
             log.err("{} already in used", .{reg});
@@ -286,17 +271,6 @@
     return size;
 }
 const ResultLocation = union(enum) {
-<<<<<<< HEAD
-    reg: Register, // Stored directly in a register
-    addr_reg: AddrReg, // Stored in the address stored in a register
-    stack_top: StackTop, // Some offset from the stack top, usually for variable
-    stack_base: isize, // Some offset from the stack base, usually for function parameter
-    int_lit: isize, // The value of the integer stored as-is
-    string_data: usize, // A reference to a static string.
-    float_data: usize, // A referece to a static float
-    local_lable: usize, // A reference to a lable
-    array: []usize, // Indexes into other ResultLocations
-=======
     reg: Register,
     addr_reg: AddrReg,
     stack_top: StackTop,
@@ -307,7 +281,6 @@
     local_lable: usize,
     array: []usize,
     uninit,
->>>>>>> fcf8718c
 
     pub const StackTop = struct {
         off: isize,
@@ -437,19 +410,11 @@
     block_end: usize,
     ret: Ret, // index
     call: Call,
-<<<<<<< HEAD
     ret_decl: Type,
-    arg_decl: Type,
-    lit: Ast.Lit,
-    var_access: usize, // the instruction where it is defined
-    var_decl: Type,
-=======
-    ret_decl: TypeExpr,
     arg_decl: Var,
     lit: Ast.Lit,
     var_access: usize, // the instruction where it is defined
     var_decl: Var,
->>>>>>> fcf8718c
     var_assign: Assign,
 
     type_size: Type,
@@ -616,13 +581,9 @@
     gpa: std.mem.Allocator,
     arena: std.mem.Allocator,
     ret_decl: usize,
-<<<<<<< HEAD
     types: []Type,
     use_defs: TypeCheck.UseDefs,
-=======
-    types: []TypeExpr,
-    type_env: TypeEnv,
->>>>>>> fcf8718c
+    //type_env: TypeEnv,
     // rel: R
 
     // pub const Rel = enum {
@@ -636,57 +597,16 @@
     pub fn append(self: *CirGen, inst: Inst) void {
         self.insts.append(inst) catch unreachable;
     }
-<<<<<<< HEAD
     pub fn get_type(gen: CirGen, idx: Ast.TypeExprIdx) Type {
         return gen.types[idx.idx];
     }
     pub fn get_type_expr(gen: CirGen, idx: Ast.TypeExprIdx) Ast.TypeExpr {
         return gen.ast.types[idx.idx];
-=======
-    pub fn getType(self: CirGen, expr: Ast.ExprIdx) TypeExpr {
-        return self.types[expr.idx];
->>>>>>> fcf8718c
     }
 };
 const Cir = @This();
 insts: []Inst,
 
-<<<<<<< HEAD
-    pub fn typeSize(t: Type) usize {
-        if (t == TypePool.float) return PTR_SIZE;
-        if (t == TypePool.int) return PTR_SIZE;
-        if (t == TypePool.bool) return 1;
-        if (t == TypePool.char) return 1;
-        if (t == TypePool.void) return 0;
-        const t_full = TypePool.lookup(t);
-        switch (t_full) {
-            .array => |array| return array.size * typeSize(array.el),
-            .tuple => |tuple| {
-                var sum: usize = 0;
-                for (tuple.els) |el_t| {
-                    sum += typeSize(el_t);
-                }
-                return sum;
-            },
-            .ptr => return PTR_SIZE,
-            else => unreachable,
-        }
-    }
-pub fn alignOf(t: Type) usize {
-
-    const t_full = TypePool.lookup(t);
-    switch (t_full) {
-        .array => |array| return alignOf(array.el),
-        .tuple => |tuple| {
-            var max: usize = 0;
-            for (tuple.els) |el_t| {
-                max = @max(max, alignOf(el_t));
-            }
-            return max;
-        },
-        else => return typeSize(t),
-    }
-=======
 pub fn typeSize(t: TypeExpr) usize {
     return switch (t.first()) {
         .float => 8,
@@ -721,7 +641,6 @@
         },
         else => typeSize(t),
     };
->>>>>>> fcf8718c
 }
 pub fn alignAlloc(curr_size: usize, t: Type) usize {
     const size = typeSize(t);
@@ -757,7 +676,6 @@
                 return size + @max(block_frame_size, rest_size);
             },
             .block_end => |start| if (block_start == start) return size,
-<<<<<<< HEAD
             .var_decl => |t| size = alignAlloc(size, t),
             .arg_decl => |t| size = alignAlloc(size, t),
             .ret_decl => |t| {
@@ -767,11 +685,6 @@
                     else => {},
                 }
             },
-=======
-            .var_decl => |v| size = alignAlloc(size, v.t),
-            .arg_decl => |v| size = alignAlloc(size, v.t),
-            .ret_decl => |t| size = if (t.first() == .array) alignAlloc(size, .{ .singular = .ptr }) else size, 
->>>>>>> fcf8718c
             else => {},
         }
     }
@@ -830,21 +743,12 @@
                         if (reg_manager.isUsed(.rax)) @panic("unreachable");
                         loc.moveToReg(.rax, file, typeSize(ret.t));
                     },
-<<<<<<< HEAD
-                    inline .array, .tuple => |_| {
-                        const reg = reg_manager.getUnused(i, RegisterManager.GpMask, file).?;
-                        defer reg_manager.markUnused(reg);
-                        const ret_loc = results[ret.ret_decl];
-                        try ret_loc.moveToReg(reg, file, PTR_SIZE);
-
-=======
                     .array, .tuple, .named => {
                         const reg = reg_manager.getUnused(i, RegisterManager.GpMask, file).?;
                         defer reg_manager.markUnused(reg);
                         const ret_loc = results[ret.ret_decl];
-                        ret_loc.moveToReg(reg, file, typeSize(.{ .singular = .ptr }));
+                        ret_loc.moveToReg(reg, file, PTR_SIZE);
                         
->>>>>>> fcf8718c
                         const loc = consumeResult(results, i - 1, &reg_manager, file);
                         loc.moveToAddrReg(AddrReg {.reg = reg, .off = 0}, typeSize(ret.t), file, &reg_manager, results);
                     },
@@ -915,43 +819,24 @@
 
             },
             .ret_decl => |t| {
-<<<<<<< HEAD
                 const t_full = TypePool.lookup(t);
-                if (t_full == .array) {
-                    const reg = reg_manager.getArgLoc(0, TypePool.void_ptr);
-                    self.insts[curr_block].block_start = alignAlloc2(self.insts[curr_block].block_start, PTR_SIZE, PTR_SIZE);
-                    scope_size = alignAlloc2(scope_size, PTR_SIZE, PTR_SIZE);
-                    const off = -@as(isize, @intCast(scope_size));
-                    try file.print("\tmov [rbp + {}], {}\n", .{ off, reg });
-                    results[i] = ResultLocation{ .stack_base = @as(isize, @intCast(off)) };   
-                    int_ct += 1;
-=======
-                switch (t.first()) {
+                switch (t_full) {
                     .array, .tuple, .named => {
-                        const ptr = TypeExpr {.singular = .ptr};
-                        const reg = reg_manager.getArgLoc(0, .ptr);
-                        self.insts[curr_block].block_start = alignAlloc(self.insts[curr_block].block_start, ptr);
-                        scope_size = alignAlloc(scope_size, ptr);
+                        const reg = reg_manager.getArgLoc(0, TypePool.void_ptr);
+                        self.insts[curr_block].block_start = alignAlloc2(self.insts[curr_block].block_start, PTR_SIZE, PTR_SIZE);
+                        scope_size = alignAlloc2(scope_size, PTR_SIZE, PTR_SIZE);
                         const off = -@as(isize, @intCast(scope_size));
                         try file.print("\tmov [rbp + {}], {}\n", .{ off, reg });
                         results[i] = ResultLocation{ .stack_base = @as(isize, @intCast(off)) };   
                         int_ct += 1;
                     },
                     else => {},
-
->>>>>>> fcf8718c
                 }
 
             },
             .arg_decl => |*v| {
                 // TODO handle differnt type
                 // TODO handle different number of argument
-<<<<<<< HEAD
-
-                const t_full = TypePool.lookup(t);
-                const reg = switch (t_full) {
-                    .int, .ptr, .char, .bool => blk: {
-=======
                 var t = v.t;
                 const reg: Register = switch (t.first()) {
                     .int, .ptr, .char, .bool, => blk: {
@@ -960,8 +845,7 @@
                     },
                     .array, .tuple, .named => blk: {
                         v.auto_deref = true;
-                        t = .{ .singular = .ptr };
->>>>>>> fcf8718c
+                        t = TypePool.void_ptr;
                         defer int_ct += 1;
                         break :blk reg_manager.getArgLoc(int_ct, t);
                     },
@@ -969,12 +853,7 @@
                         defer float_ct += 1;
                         break :blk  reg_manager.getArgLoc(float_ct, t);
                     },
-<<<<<<< HEAD
-                    .void => unreachable,
-                    .array, .tuple => @panic("TODO"),
-=======
                     .void, .iden => unreachable,
->>>>>>> fcf8718c
                 };
                 self.insts[curr_block].block_start = alignAlloc(self.insts[curr_block].block_start, t);
                 scope_size = alignAlloc(scope_size, t);
@@ -1010,49 +889,17 @@
                 
                 var call_int_ct: u8 = 0;
                 var call_float_ct: u8 = 0;
-<<<<<<< HEAD
                 const call_t_full = TypePool.lookup(call.t);
-                if (call_t_full == .array) {
-                    const tsize = typeSize(call.t);
-                    const align_size = (tsize + 15) / 16 * 16;
-                    try file.print("\tsub rsp, {}\n", .{align_size});
-                    const reg = reg_manager.getArgLoc(call_int_ct, TypePool.void_ptr);
-                    try file.print("\tmov {}, rsp\n", .{reg});
-                    call_int_ct += 1;
+                switch (call_t_full) {
+                    .array, .tuple, .named => call_int_ct += 1,
+                    else => {},
                 }
                 for (call.args) |arg| {
-                    const loc = consumeResult(results, arg.i, &reg_manager, file);
+                    const loc = results[arg.i];
+
+                    if (loc != .stack_top) _ = consumeResult(results, arg.i, &reg_manager, file);
                     const arg_t_full = TypePool.lookup(arg.t);
                     switch (arg_t_full) {
-                        .int, .ptr, .char, .bool => {
-                            const reg = reg_manager.getArgLoc(call_int_ct, arg.t);
-                            try loc.moveToReg(reg, file, typeSize(arg.t));
-                            call_int_ct += 1;
-                        },
-                        .float => {
-                            const reg = reg_manager.getArgLoc(call_float_ct, arg.t);
-                            try loc.moveToReg(reg, file, typeSize(arg.t));
-                            call_float_ct += 1;
-                        },
-                        .void => unreachable,
-                        .array, .tuple => @panic("TODO"),
-                    }
-                }
-                try file.print("\tmov rax, {}\n", .{call_float_ct});
-                try file.print("\tcall {s}\n", .{Lexer.string_pool.lookup(call.name)}); // TODO handle return
-                switch (call_t_full) {
-=======
-
-                switch (call.t.first()) {
-                    .array, .tuple, .named => call_int_ct += 1,
-                    else => {},
-                }
-                for (call.args) |arg| {
-                    const loc = results[arg.i];
-
-                    if (loc != .stack_top) _ = consumeResult(results, arg.i, &reg_manager, file);
-                    const t = arg.t.first();
-                    switch (arg.t.first()) {
                         .int, .ptr, .char, .bool => {
                             const reg = reg_manager.getArgLoc(call_int_ct, t);
                             loc.moveToReg(reg, file, typeSize(arg.t));
@@ -1072,7 +919,7 @@
                         .iden => unreachable,
                     }
                 }
-                switch (call.t.first()) {
+                switch (call_t_full) {
                     .array, .tuple, .named => {
                         const tsize = typeSize(call.t);
                         const align_size = (tsize + 15) / 16 * 16;
@@ -1090,21 +937,15 @@
                 for (call.args) |arg| {
                     if (results[i] == .stack_top) _ = consumeResult(results, arg.i, &reg_manager, file);
                 }
-                switch (call.t.first()) {
->>>>>>> fcf8718c
+                switch (call_t_full) {
                     .void => {},
                     inline .int, .bool, .ptr, .char, => {
                         if (reg_manager.isUsed(.rax)) @panic("TODO");
                         reg_manager.markUsed(.rax, i);
                         results[i] = ResultLocation{ .reg = .rax };
                     },
-<<<<<<< HEAD
-                    .array, .tuple => {
-                        results[i] = ResultLocation {.stack_top = .{ .off = 0, .size = typeSize(call.t) }};
-=======
                     .array, .tuple, .named => {
                         results[i] = ResultLocation {.stack_top = .{ .off = 0, .size = (typeSize(call.t) + 15) / 16 * 16 }};
->>>>>>> fcf8718c
                     },
                     .float => @panic("TODO"),
                     .iden => unreachable
@@ -1187,11 +1028,7 @@
                 const lhs_loc = consumeResult(results, bin_op.lhs, &reg_manager, file);
                 const reg = reg_manager.getUnused(i, RegisterManager.GpMask, file) orelse @panic("TODO");
                 const rhs_loc = consumeResult(results, bin_op.rhs, &reg_manager, file);
-<<<<<<< HEAD
-                try lhs_loc.moveToReg(reg, file, typeSize(TypePool.bool));
-=======
-                lhs_loc.moveToReg(reg, file, typeSize(TypeExpr {.singular = .bool}));
->>>>>>> fcf8718c
+                lhs_loc.moveToReg(reg, file, typeSize(TypePool.bool));
                 try file.print("\tcmp {}, ", .{reg});
                 try rhs_loc.print(file, .byte);
                 try file.writeByte('\n');
@@ -1203,11 +1040,7 @@
                 const loc = consumeResult(results, i - 1, &reg_manager, file);
                 const temp_int_reg = reg_manager.getUnused(null, RegisterManager.GpMask, file) orelse @panic("TODO");
                 const res_reg = reg_manager.getUnused(i, RegisterManager.FloatMask, file) orelse @panic("TODO");
-<<<<<<< HEAD
-                try loc.moveToReg(temp_int_reg, file, typeSize(TypePool.float));
-=======
-                loc.moveToReg(temp_int_reg, file, typeSize(TypeExpr {.singular = .float}));
->>>>>>> fcf8718c
+                loc.moveToReg(temp_int_reg, file, typeSize(TypePool.float));
                 try file.print("\tcvtsi2sd {}, {}\n", .{ res_reg, temp_int_reg });
                 results[i] = ResultLocation{ .reg = res_reg };
             },
@@ -1218,11 +1051,7 @@
                 const loc = consumeResult(results, i - 1, &reg_manager, file);
                 const temp_float_reg = reg_manager.getUnused(null, RegisterManager.FloatMask, file) orelse @panic("TODO");
                 const res_reg = reg_manager.getUnused(i, RegisterManager.GpMask, file) orelse @panic("TODO");
-<<<<<<< HEAD
-                try loc.moveToReg(temp_float_reg, file, typeSize(TypePool.int));
-=======
-                loc.moveToReg(temp_float_reg, file, typeSize(TypeExpr {.singular = .int}));
->>>>>>> fcf8718c
+                loc.moveToReg(temp_float_reg, file, typeSize(TypePool.int));
                 try file.print("\tcvtsd2si {}, {}\n", .{ res_reg, temp_float_reg });
                 results[i] = ResultLocation{ .reg = res_reg };
             },
@@ -1237,11 +1066,7 @@
                     .gt => "jbe",
                     else => blk: {
                         const temp_reg = reg_manager.getUnused(null, RegisterManager.GpMask, file) orelse @panic("TODO");
-<<<<<<< HEAD
-                        try loc.moveToReg(temp_reg, file, typeSize(TypePool.bool));
-=======
-                        loc.moveToReg(temp_reg, file, typeSize(TypeExpr {.singular = .bool}));
->>>>>>> fcf8718c
+                        loc.moveToReg(temp_reg, file, typeSize(TypePool.bool));
                         try file.print("\tcmp {}, 0\n", .{temp_reg});
                         break :blk "je";
                     },
@@ -1281,11 +1106,7 @@
             .deref => {
                 const loc = consumeResult(results, i - 1, &reg_manager, file);
                 const reg = reg_manager.getUnused(i, RegisterManager.GpMask, file) orelse unreachable;
-<<<<<<< HEAD
-                try loc.moveToReg(reg, file, PTR_SIZE);
-=======
-                loc.moveToReg(reg, file, typeSize(TypeExpr { .singular = .ptr}));
->>>>>>> fcf8718c
+                 loc.moveToReg(reg, file, PTR_SIZE);
                 results[i] = ResultLocation {.addr_reg = .{.reg = reg, .off = 0}};
             },
             .field => |field| {
@@ -1301,11 +1122,7 @@
             },
             .array_len => |t| {
                 _ = consumeResult(results, i - 1, &reg_manager, file);
-<<<<<<< HEAD
                 results[i] = ResultLocation {.int_lit = @intCast(TypePool.lookup(t).array.size)};
-            }
-=======
-                results[i] = ResultLocation {.int_lit = @intCast(t.first().array)};
             },
             .array_init => |array_init| {
                 switch (array_init.res_inst) {
@@ -1361,7 +1178,6 @@
                 }
             },
             .uninit => results[i] = .uninit,
->>>>>>> fcf8718c
         }
     }
     try file.print(builtinData, .{});
@@ -1393,11 +1209,7 @@
     }
     alloc.free(self.insts);
 }
-<<<<<<< HEAD
 pub fn generate(ast: Ast, sema: *TypeCheck.Sema, alloc: std.mem.Allocator, arena: std.mem.Allocator) Cir {
-=======
-pub fn generate(ast: Ast, types: []TypeExpr, alloc: std.mem.Allocator, arena: std.mem.Allocator) Cir {
->>>>>>> fcf8718c
     var cir_gen = CirGen {
         .ast = &ast,
         .insts = std.ArrayList(Inst).init(alloc),
@@ -1405,13 +1217,8 @@
         .gpa = alloc,
         .arena = arena,
         .ret_decl = undefined,
-<<<<<<< HEAD
         .types = sema.types,
         .use_defs = sema.use_defs
-=======
-        .types = types,
-        .type_env = TypeEnv.init(alloc),
->>>>>>> fcf8718c
     };
     defer cir_gen.scopes.stack.deinit();
     errdefer cir_gen.insts.deinit();
@@ -1422,28 +1229,6 @@
 
     return Cir{ .insts = cir_gen.insts.toOwnedSlice() catch unreachable };
 }
-<<<<<<< HEAD
-pub fn generateProc(def: Ast.ProcDef, cir_gen: *CirGen) void {
-    cir_gen.scopes.push();
-    cir_gen.append(Inst{ .function = Inst.Fn{ .name = def.data.name, .scope = undefined, .frame_size = 0 } });
-    const fn_idx = cir_gen.getLast();
-    cir_gen.append(Inst{ .block_start = 0 });
-    // TODO struct pos
-    cir_gen.append(Inst {.ret_decl = cir_gen.get_type(def.data.ret)});
-    cir_gen.ret_decl = cir_gen.getLast();
-    for (def.data.args) |arg| {
-        cir_gen.append(Inst{ .arg_decl = cir_gen.get_type(arg.type) });
-        _ = cir_gen.scopes.putTop(arg.name, ScopeItem{ .i = cir_gen.getLast(), .t = cir_gen.get_type(arg.type) }); // TODO handle parameter with same name
-    }
-    for (def.data.body) |stat_id| {
-        generateStat(cir_gen.ast.stats[stat_id.idx], cir_gen);
-    }
-    cir_gen.insts.items[fn_idx].function.scope = cir_gen.scopes.pop();
-
-    const last_inst = cir_gen.getLast();
-    if (cir_gen.insts.items[last_inst] != Inst.ret and cir_gen.get_type(def.data.ret) == TypePool.void) {
-        cir_gen.append(Inst{ .ret = .{ .ret_decl = cir_gen.ret_decl, .t = cir_gen.get_type(def.data.ret) } });
-=======
 pub fn generateTopDef(top: Ast.TopDef, cir_gen: *CirGen) void {
     switch (top.data) {
         .proc => |def| {
@@ -1470,7 +1255,6 @@
             cir_gen.append(Inst{ .block_end = fn_idx + 1 });
         },
         .type => {},
->>>>>>> fcf8718c
     }
 
 }
@@ -1511,14 +1295,8 @@
         .anon => |expr| _ = generateExpr(expr, cir_gen, .none),
         .var_decl => |var_decl| {
             // var_decl.
-<<<<<<< HEAD
-            const t = var_decl.t;
-            log.debug("{s} {}", .{lookup(var_decl.name), t});
-            cir_gen.append(.{ .var_decl = t });
-=======
             const t = var_decl.t.?;
             cir_gen.append(.{ .var_decl = .{.t = t, .auto_deref = false} });
->>>>>>> fcf8718c
             const var_i = cir_gen.getLast();
             _ = cir_gen.scopes.putTop(var_decl.name, .{ .t = t, .i = var_i });
             _ = generateExpr(var_decl.expr, cir_gen, .{ .loc = cir_gen.getLast() });
@@ -1564,7 +1342,6 @@
     }
 }
 
-<<<<<<< HEAD
 pub fn generateAs(lhs: Expr, rhs_t: Type, cir_gen: *CirGen) Type {
     const lhs_t = generateExpr(lhs, cir_gen);
     const lhs_t_full = TypePool.lookup(lhs_t);
@@ -1579,49 +1356,20 @@
             const rhs_t_full = TypePool.lookup(rhs_t);
             switch (rhs_t_full) {
                 .ptr => {},
-=======
-pub fn generateAs(lhs: Ast.ExprIdx, rhs: Ast.ExprIdx, cir_gen: *CirGen) void {
-    generateExpr(lhs, cir_gen, .none);
-
-    const rhs_t: TypeExpr = cir_gen.ast.exprs[rhs.idx].data.atomic.data.type;
-
-    switch (cir_gen.getType(lhs).first()) { // TODO first
-        .float => {
-            // can only be casted to int
-            if (!rhs_t.isType(.int, cir_gen.type_env)) unreachable;
-            cir_gen.append(Inst.f2i);
-        },
-        .int => {
-            switch (rhs_t.first()) {
-                .ptr, .char, .bool => {},
->>>>>>> fcf8718c
                 .float => cir_gen.append(Inst.i2f),
                 else => unreachable,
             }
         },
         .char, .bool => {
-<<<<<<< HEAD
             if (rhs_t != TypePool.int) unreachable;
-        },
-        .ptr => {},
-        .void => unreachable,
-        .array, .tuple => unreachable,
-=======
-            if (!rhs_t.isType(.int, cir_gen.type_env)) unreachable;
         },
         .ptr => {},
         .void, .iden => unreachable,
         .array, .tuple, .named => unreachable,
->>>>>>> fcf8718c
-    }
-}
-<<<<<<< HEAD
-pub fn generateRel(lhs: Expr, rhs: Expr, op: Op, cir_gen: *CirGen) Type {
-    _ = generateExpr(lhs, cir_gen);
-=======
+    }
+}
 pub fn generateRel(lhs: Ast.ExprIdx, rhs: Ast.ExprIdx, op: Op, cir_gen: *CirGen) void {
     _ = generateExpr(lhs, cir_gen, .none);
->>>>>>> fcf8718c
     const lhs_idx = cir_gen.getLast();
     _ = generateExpr(rhs, cir_gen, .none);
     const rhs_idx = cir_gen.getLast();
@@ -1634,10 +1382,9 @@
         .gt => cir_gen.append(Inst{ .gt = bin }),
         else => unreachable,
     }
-<<<<<<< HEAD
     return TypePool.@"bool";
 }
-pub fn generateExpr(expr: Expr, cir_gen: *CirGen) Type {
+pub fn generateExpr(expr: Expr, cir_gen: *CirGen) void {
     switch (expr.data) {
         .atomic => |atomic| return generateAtomic(atomic, cir_gen),
         .as => |as| return generateAs(cir_gen.ast.exprs[as.lhs.idx], cir_gen.get_type(as.rhs), cir_gen),
@@ -1649,21 +1396,6 @@
             const lhs = cir_gen.ast.exprs[bin_op.lhs.idx];
             const lhs_t = generateExpr(lhs, cir_gen);
             //const lhs_t_full = TypePool.lookup(lhs_t);
-=======
-}
-pub fn generateExpr(expr_idx: Ast.ExprIdx, cir_gen: *CirGen, res_inst: ResInst) void {
-    const expr = cir_gen.ast.exprs[expr_idx.idx];
-    switch (expr.data) {
-        .atomic => |atomic| return generateAtomic(atomic, cir_gen, res_inst),
-        .bin_op => |bin_op| {
-            switch (bin_op.op) {
-                .as => return generateAs(bin_op.lhs, bin_op.rhs, cir_gen),
-                .eq, .gt, .lt => return generateRel(bin_op.lhs, bin_op.rhs, bin_op.op, cir_gen),
-                else => {},
-            }
-            generateExpr(bin_op.lhs, cir_gen, .none);
-            const lhs_t = cir_gen.getType(bin_op.lhs);
->>>>>>> fcf8718c
 
             const lhs_idx = cir_gen.getLast();
 
@@ -1673,24 +1405,7 @@
             const rhs_idx = cir_gen.getLast();
             const bin = Inst.BinOp{ .lhs = lhs_idx, .rhs = rhs_idx };
             const inst =
-<<<<<<< HEAD
                 if (lhs_t == TypePool.int) switch (bin_op.op) {
-                    .plus => Inst{ .add = bin },
-                    .minus => Inst{ .sub = bin },
-                    .times => Inst{ .mul = bin },
-                    .div => Inst{ .div = bin },
-                    .mod => Inst{ .mod = bin },
-                    else => unreachable,
-                    } else switch (bin_op.op) {
-                        .plus => Inst{ .addf = bin },
-                        .minus => Inst{ .subf = bin },
-                        .times => Inst{ .mulf = bin },
-                        .div => Inst{ .divf = bin },
-                        .mod => @panic("TODO: Float mod not yet supported"),
-                        else => unreachable,
-                    };
-=======
-                if (lhs_t.isType(.int, cir_gen.type_env)) switch (bin_op.op) {
                 .plus => Inst{ .add = bin },
                 .minus => Inst{ .sub = bin },
                 .times => Inst{ .mul = bin },
@@ -1705,30 +1420,20 @@
                 .mod => @panic("TODO: Float mod not yet supported"),
                 else => unreachable,
             };
->>>>>>> fcf8718c
             cir_gen.append(inst);
         },
         .fn_app => |fn_app| {
             var args = std.ArrayList(ScopeItem).init(cir_gen.gpa);
             defer args.deinit();
-<<<<<<< HEAD
             if (fn_app.func ==  Lexer.string_pool.intern("print")) {
                 const t = generateExpr(cir_gen.ast.exprs[fn_app.args[0].idx], cir_gen);
                 const expr_idx = cir_gen.getLast();
                 const t_full = TypePool.lookup(t);
                 const format = switch (t_full) {
-=======
-            if (std.mem.eql(u8, fn_app.func, "print")) {
-                generateExpr(fn_app.args[0], cir_gen, .none);
-                const t = cir_gen.getType(fn_app.args[0]);
-                const arg_idx = cir_gen.getLast();
-                const format = switch (t.first()) {
->>>>>>> fcf8718c
                     .void => unreachable,
                     .bool, .int => "%i\n",
                     .char => "%c\n",
                     .float => "%f\n",
-<<<<<<< HEAD
                     .ptr => |ptr| if (ptr.el == TypePool.char) "%s\n" else "%p\n",
                     .array, .tuple => @panic("TODO"),
                 };
@@ -1740,23 +1445,6 @@
             }
             const fn_def = for (cir_gen.ast.defs) |def| {
                 if (def.data.name == fn_app.func) break def;
-=======
-                    .ptr => switch (t.plural[1]) {
-                        .char => "%s\n",
-                        else => "%p\n",
-                    },
-                    .array => "%s\n", // only [_]char is allowed
-                    .tuple, .named, .iden => unreachable,
-                };
-                cir_gen.append(Inst{ .lit = .{ .string = format } });
-                args.append(.{.i = cir_gen.getLast(), .t = TypeExpr.string(cir_gen.arena)}) catch unreachable;
-                args.append(.{.i = arg_idx, .t = t}) catch unreachable;
-                cir_gen.append(Inst{ .call = .{ .name = "printf", .t = .{.singular = .void} ,.args = args.toOwnedSlice() catch unreachable } });
-                return;
-            }
-            const fn_def: Ast.TopDef = for (cir_gen.ast.defs) |def| {
-                if (def.data == .proc and std.mem.eql(u8, def.data.proc.name, fn_app.func)) break def;
->>>>>>> fcf8718c
             } else unreachable;
 
 
@@ -1768,42 +1456,16 @@
                 args.append(.{ .i = cir_gen.getLast(), .t = cir_gen.getType(fa) }) catch unreachable;
 
             }
-<<<<<<< HEAD
-            cir_gen.append(.{ .call = .{ .name = fn_def.data.name, .t = cir_gen.get_type(fn_def.data.ret), .args = args.toOwnedSlice() catch unreachable } });
-
-
-            return cir_gen.get_type(fn_def.data.ret);
-=======
             cir_gen.append(.{ .call = .{ .name = fn_def.data.proc.name, .t = cir_gen.types[expr_idx.idx], .args = args.toOwnedSlice() catch unreachable } });
 
-
->>>>>>> fcf8718c
         },
         .addr_of => |addr_of| {
             generateExpr(addr_of, cir_gen, .none);
             cir_gen.append(.addr_of);
-<<<<<<< HEAD
-            return TypePool.type_pool.address_of(t);
-=======
->>>>>>> fcf8718c
         },
         .deref => |deref| {
             generateExpr(deref, cir_gen, .none);
             cir_gen.append(.deref);
-<<<<<<< HEAD
-            return TypePool.type_pool.deref(t);
-        },
-        .array => |array| {
-            var list = std.ArrayList(usize).initCapacity(cir_gen.gpa, array.len) catch unreachable;
-            var t: Type = undefined;
-            for (array) |e| {
-                t = generateExpr(cir_gen.ast.exprs[e.idx], cir_gen);
-                list.append(cir_gen.getLast()) catch unreachable;
-            }
-            cir_gen.append(Inst {.array = list.toOwnedSlice() catch unreachable });
-            return TypePool.type_pool.array_of(t, @intCast(array.len));
-
-=======
         },
         .array => |array| {
 
@@ -1818,8 +1480,6 @@
                 
             }
             cir_gen.append(Inst {.array_init_end = array_init });
-            
->>>>>>> fcf8718c
         },
         .tuple => |tuple| {
             const tuple_t = cir_gen.getType(expr_idx);
@@ -1851,41 +1511,6 @@
             const lhs_addr = cir_gen.getLast();
             _ = generateExpr(aa.rhs, cir_gen, .none);
             const rhs_inst = cir_gen.getLast();
-<<<<<<< HEAD
-            const el_t = TypePool.type_pool.element(lhs_t);
-            std.log.debug("array el {}", .{el_t});
-            cir_gen.append(Inst {.type_size = el_t});
-            cir_gen.append(Inst {.mul = .{ .lhs = cir_gen.getLast(), .rhs = rhs_inst }});
-            cir_gen.append(Inst {.add = .{.lhs = lhs_addr, .rhs = cir_gen.getLast()}});
-
-            cir_gen.append(.deref);
-            return el_t;
-        },
-        .field => |fa| {
-            const lhs_t = generateExpr(cir_gen.ast.exprs[fa.lhs.idx], cir_gen);
-            cir_gen.append(Inst {.array_len = lhs_t});
-            return TypePool.int;
-        },
-    }
-}
-pub fn generateAtomic(atomic: Ast.Atomic, cir_gen: *CirGen) Type {
-    switch (atomic.data) {
-        .float => |f| {
-            cir_gen.append(Inst{ .lit = .{ .float = f } });
-            return TypePool.float;
-        },
-        .int => |i| {
-            cir_gen.append(Inst{ .lit = .{ .int = i } });
-            return TypePool.int;
-        },
-        .string => |s| {
-            cir_gen.append(Inst{ .lit = .{ .string = s } });
-            return TypePool.string;
-        },
-        .bool => |b| {
-            cir_gen.append(Inst{ .lit = .{ .int = @intFromBool(b) } });
-            return TypePool.bool;
-=======
             const lhs_t = cir_gen.getType(aa.lhs);
             switch (lhs_t.first()) {
                 .array => |_| {
@@ -1942,7 +1567,6 @@
         },
         .bool => |b| {
             cir_gen.append(Inst{ .lit = .{ .int = @intFromBool(b) } });
->>>>>>> fcf8718c
         },
         .paren => |e| {
             return generateExpr(e, cir_gen, res_inst);
