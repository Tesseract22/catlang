--- conflicted
+++ resolved
@@ -6,9 +6,6 @@
 const LexerError = Lexer.LexerError;
 const TokenType = Lexer.TokenType;
 const Token = Lexer.Token;
-const LangType = @import("type.zig");
-const Type = LangType.Type;
-const TypeExpr = LangType.TypeExpr;
 const VarBind = LangType.VarBind;
 
 pub const Lit = union(enum) {
@@ -23,7 +20,6 @@
         }
     }
 };
-<<<<<<< HEAD
 pub const TypeExprIdx = makeID(TypeExpr);
 pub const TypeExprData = union(enum) {
     ident: Symbol,
@@ -37,13 +33,11 @@
 pub const VarBind = struct {
     type: TypeExprIdx,
     name: Symbol,
-=======
-
+};
 
 pub const NamedInit = struct {
     expr: ExprIdx,
     name: []const u8,
->>>>>>> fcf8718c
     tk: Token,
 };
 
@@ -189,17 +183,12 @@
         expr: ExprIdx,
     };
 };
-<<<<<<< HEAD
-pub const ProcDefData = struct {
-    name: Symbol,
-=======
 pub const TopDefData = union(enum) {
     proc: ProcDef,
     type: VarBind,
 };
 pub const ProcDef = struct {
     name: []const u8,
->>>>>>> fcf8718c
     args: []VarBind,
     body: []StatIdx,
     ret: TypeExprIdx,
@@ -213,15 +202,9 @@
 
 exprs: []Expr,
 stats: []Stat,
-<<<<<<< HEAD
-defs: []ProcDef,
 types: []TypeExpr,
 lexer: *Lexer,
-=======
-
 defs: []TopDef,
->>>>>>> fcf8718c
-// top: []ProcDef,
 const Exprs = std.ArrayList(Expr);
 const Defs = std.ArrayList(TopDef);
 const Stats = std.ArrayList(Stat);
@@ -295,17 +278,6 @@
     }
     for (ast.exprs) |expr| {
         switch (expr.data) {
-<<<<<<< HEAD
-            //.atomic => |atomic| switch (atomic.data) {
-            //    .type => |te| if (te == TypeExpr.plural) alloc.free(te.plural),
-            //    else => {},
-            //},
-=======
-            // .atomic => |atomic| switch (atomic.data) {
-            //     .type => |te| if (te == TypeExpr.plural) alloc.free(te.plural),
-            //     else => {},
-            // },
->>>>>>> fcf8718c
             .fn_app => |fn_app| alloc.free(fn_app.args),
             .array => |array| alloc.free(array),
             .tuple => |tuple| alloc.free(tuple),
@@ -383,7 +355,6 @@
     }
     return list.toOwnedSlice() catch unreachable;
 }
-<<<<<<< HEAD
 
 pub fn parseTypeExpr(lexer: *Lexer, arena: *Arena) ParseError!?TypeExprIdx {
     const head = try lexer.peek();
@@ -418,30 +389,6 @@
             }
             return new(&arena.types, TypeExpr {.tk = head, .data = .{.array = .{.el = el_t, .size = @intCast(size) }}});
         },
-        .iden => {
-            lexer.consume();
-            return new(&arena.types, TypeExpr {.tk = head, .data = .{.ident = lexer.reIdentifier(head.off)}});
-        },
-        else => return null,
-=======
-pub fn parseVarBindField(lexer: *Lexer, arena: *Arena) ParseError!?VarBind {
-    const dot = try expectTokenRewind(lexer, .dot) orelse return null;
-    const bind = try parseVarBind(lexer, arena) orelse {
-        log.err("{} Expect field decleration after dot", .{dot.loc});
-        return ParseError.UnexpectedToken;
-    };
-    return bind;
-}
-pub fn parseType(lexer: *Lexer, arena: *Arena) ParseError!?Type {
-    const tk = try lexer.peek();
-    const rest_type = Type.fromToken(tk) orelse 
-        switch (tk.data) {
-            .lbrack => {
-                lexer.consume();
-                const size = try expectTokenCrit(lexer, .int, tk);
-                _ = try expectTokenCrit(lexer, .rbrack, size);
-               return Type {.array = @intCast(size.data.int)};
-            },
             .lcurly => {
                 lexer.consume();
                 if ((try lexer.peek()).data == .dot) {
@@ -455,40 +402,36 @@
                 }
 
             },
-            else => return null
-    };
-    lexer.consume();
-    return rest_type;
-}
-pub fn parseTypeExpr(lexer: *Lexer, arena: *Arena) ParseError!?TypeExpr {
-    const first_type = try parseType(lexer, arena) orelse return null;
-    var list = std.ArrayList(Type).init(arena.arena);
-    defer list.deinit();
-    if (!first_type.isTerm()) {
-        while (try parseType(lexer, arena)) |t| {
-            list.append(t) catch unreachable;
-            if (t.isTerm()) break;
-        }
-    }
-       
-    if (list.items.len == 0) {
-        return TypeExpr {.singular = first_type};
-    } else {
-        list.insert(0, first_type) catch unreachable;
-        return TypeExpr {.plural = list.toOwnedSlice() catch unreachable};
->>>>>>> fcf8718c
-    }
-}
-<<<<<<< HEAD
-pub fn parseProc(lexer: *Lexer, arena: *Arena) ParseError!?DefIdx {
-    const proc_tok: Token = (try expectTokenRewind(lexer, .proc)) orelse (try expectTokenRewind(lexer, .func)) orelse return null;
-    const iden_tok = try expectTokenCrit(lexer, .iden, proc_tok);
-    const lparen_tok = try expectTokenCrit(lexer, .lparen, iden_tok);
-
-    const args_slice = try parseList(VarBind, parseVarBind, lexer, arena);
-    errdefer arena.alloc.free(args_slice);
-
-    const rparen = try expectTokenCrit(lexer, .rparen, lparen_tok);
+ 
+        .iden => {
+            lexer.consume();
+            return new(&arena.types, TypeExpr {.tk = head, .data = .{.ident = lexer.reIdentifier(head.off)}});
+        },
+        else => return null,
+    }
+}
+pub fn parseVarBindField(lexer: *Lexer, arena: *Arena) ParseError!?VarBind {
+    const dot = try expectTokenRewind(lexer, .dot) orelse return null;
+    const bind = try parseVarBind(lexer, arena) orelse {
+        log.err("{} Expect field decleration after dot", .{dot.loc});
+        return ParseError.UnexpectedToken;
+    };
+    return bind;
+}
+
+
+pub fn parseTopDef(lexer: *Lexer, arena: *Arena) ParseError!?DefIdx {
+    const head = try lexer.peek();
+    switch (head.data) {
+        .proc, .func => {
+            lexer.consume();
+            const iden_tok = try expectTokenCrit(lexer, .iden, head);
+            const lparen_tok = try expectTokenCrit(lexer, .lparen, iden_tok);
+
+            const args_slice = try parseList(VarBind, parseVarBind, lexer, arena, arena.alloc);
+            errdefer arena.alloc.free(args_slice);
+
+            const rparen = try expectTokenCrit(lexer, .rparen, lparen_tok);
     const ret_type: TypeExprIdx = if (proc_tok.tag == TokenType.func) blk: {
         const colon = try expectTokenCrit(lexer, .colon, rparen);
         const ret_t = try parseTypeExpr(lexer, arena) orelse {
@@ -497,36 +440,6 @@
         };
         break :blk ret_t;
     } else new(&arena.types, TypeExpr {.data = .{.ident = Lexer.string_pool.intern("void") }, .tk = rparen});
-    const stats = try parseBlock(lexer, arena, rparen);
-    errdefer arena.alloc.free(stats);
-    return new(
-        &arena.defs,
-        ProcDef{
-            .data = .{ .body = stats, .name = lexer.reIdentifier(iden_tok.off), .args = args_slice, .ret = ret_type },
-            .tk = rparen,
-=======
-
-
-pub fn parseTopDef(lexer: *Lexer, arena: *Arena) ParseError!?DefIdx {
-    const head = try lexer.peek();
-    switch (head.data) {
-        .proc, .func => {
-            lexer.consume();
-            const iden_tok = try expectTokenCrit(lexer, .iden, head);
-            const lparen_tok = try expectTokenCrit(lexer, .lparen, iden_tok);
-
-            const args_slice = try parseList(VarBind, parseVarBind, lexer, arena, arena.alloc);
-            errdefer arena.alloc.free(args_slice);
-
-            const rparen = try expectTokenCrit(lexer, .rparen, lparen_tok);
-            const ret_type: TypeExpr = if (head.data == TokenType.func) blk: {
-                const colon = try expectTokenCrit(lexer, .colon, rparen);
-                const ret_t = try parseTypeExpr(lexer, arena) orelse {
-                    log.err("{} Expects type expression after colon", .{colon.loc});
-                    return ParseError.UnexpectedToken;
-                };
-                break :blk ret_t;
-            } else TypeExpr {.singular = .void};
             const stats = try parseBlock(lexer, arena, rparen);
             errdefer arena.alloc.free(stats);
             return new(
@@ -538,7 +451,6 @@
                         .body = stats, .name = iden_tok.data.iden, .args = args_slice, .ret = ret_type }
                     }},
             );
->>>>>>> fcf8718c
         },
         .type => {
             lexer.consume();
@@ -645,13 +557,8 @@
             lexer.consume();
             const name_tk = try expectTokenCrit(lexer, .iden, head);
             const colon_tk = try expectTokenCrit(lexer, .colon, name_tk);
-<<<<<<< HEAD
             const te = try parseTypeExpr(lexer, arena);
             const eq_tk = try expectTokenCrit(lexer, .assign, if (te) |te_inner| arena.types.items[te_inner.idx].tk else colon_tk);
-=======
-            const t = try parseTypeExpr(lexer, arena);
-            const eq_tk = try expectTokenCrit(lexer, .assign, colon_tk);
->>>>>>> fcf8718c
             const expr = try parseExpr(lexer, arena) orelse {
                 log.err("{} Expect expression after `=`", .{lexer.to_loc(eq_tk.off)});
                 return ParseError.UnexpectedToken;
@@ -740,13 +647,8 @@
             lexer.consume();
             break :expr_blk switch (op) {
                 .lparen => {
-<<<<<<< HEAD
                     const exprs = parseList(ExprIdx, parseExpr, lexer, arena) catch |e| {
                         log.err("{} Expect list of expression after `{}`", .{lexer.to_loc(peek.off), op});
-=======
-                    const exprs = parseList(ExprIdx, parseExpr, lexer, arena, arena.alloc) catch |e| {
-                        log.err("{} Expect list of expression after `{}`", .{peek.loc, op});
->>>>>>> fcf8718c
                         return e;
                     };
                     errdefer arena.alloc.free(exprs);
@@ -824,11 +726,7 @@
             lexer.consume();
             return Atomic{ .data = .{ .string = lexer.reStringLit(tok.off) }, .tk = tok };
         },
-<<<<<<< HEAD
         .iden => {
-=======
-        .iden => |i| {   
->>>>>>> fcf8718c
             lexer.consume(); 
             return Atomic{ .data = .{ .iden = lexer.reIdentifier(tok.off) }, .tk = tok };
         },
